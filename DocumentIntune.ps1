--- conflicted
+++ resolved
@@ -1,1437 +1,1162 @@
-<#
-.DESCRIPTION
-This Script documents an Intune Tenand with almostb all settings, which are available over the Graph API.
-
-The Script is using the PSWord and AzureAD Module. Therefore you have to install them first.
-
-.EXAMPLE
-
-
-.NOTES
-Author: Thomas Kurth/baseVISION
-Co-Author: jflieben
-Date:   30.6.2017
-
-History
-    001: First Version
-    002: SetRegistryKey Function now allows to set empty values
-    003: Change CreateFolder Function to first create folder and then write the log. Otherwise whe function can fail, when the logfile folder doesn't exist.
-    004: Improved Log Action
-    005: Version is now taken from Variable, Log can be written to Windows Event, 
-         ScriptName does no longer contain Script FileName, which is now available in $CurrentFileName 
-    006: ScriptPath not allways read correctly. Sometimes it was a relative path.
-    007: Better formating and Option to specify the Save As location
-<<<<<<< HEAD
-    008: Jos Lieben: Fixed a few things and added Conditional Access Policies
-=======
-    008: Update to support the current Graph API
->>>>>>> c9add308
-
-ExitCodes:
-    99001: Could not Write to LogFile
-    99002: Could not Write to Windows Log
-    99003: Could not Set ExitMessageRegistry
-
-#>
-[CmdletBinding()]
-Param()
-## Manual Variable Definition
-########################################################
-$DebugPreference = "Continue"
-$ScriptVersion = "008"
-$ScriptName = "DocumentIntune"
-
-$LogFilePathFolder     = Join-Path -Path $Env:TEMP -ChildPath $ScriptName
-
-# Log Configuration
-$DefaultLogOutputMode  = "Console" # "Console-LogFile","Console-WindowsEvent","LogFile-WindowsEvent","Console","LogFile","WindowsEvent","All"
-$DefaultLogWindowsEventSource = $ScriptName
-$DefaultLogWindowsEventLog = "CustomPS"
-
-$MaxStringLengthSettings = 350
-$DocumentName = "DocumentIntune.docx"
-$DateTimeRegex = "\d{4}-\d{2}-\d{2}T\d{2}:\d{2}:\d{2}\.\d{7}Z" 
- 
-#region Functions
-########################################################
-
-function Write-Log {
-    <#
-    .DESCRIPTION
-    Write text to a logfile with the current time.
-
-    .PARAMETER Message
-    Specifies the message to log.
-
-    .PARAMETER Type
-    Type of Message ("Info","Debug","Warn","Error").
-
-    .PARAMETER OutputMode
-    Specifies where the log should be written. Possible values are "Console","LogFile" and "Both".
-
-    .PARAMETER Exception
-    You can write an exception object to the log file if there was an exception.
-
-    .EXAMPLE
-    Write-Log -Message "Start process XY"
-
-    .NOTES
-    This function should be used to log information to console or log file.
-    #>
-    param(
-        [Parameter(Mandatory=$true,Position=1)]
-        [String]
-        $Message
-    ,
-        [Parameter(Mandatory=$false)]
-        [ValidateSet("Info","Debug","Warn","Error")]
-        [String]
-        $Type = "Debug"
-    ,
-        [Parameter(Mandatory=$false)]
-        [ValidateSet("Console-LogFile","Console-WindowsEvent","LogFile-WindowsEvent","Console","LogFile","WindowsEvent","All")]
-        [String]
-        $OutputMode = $DefaultLogOutputMode
-    ,
-        [Parameter(Mandatory=$false)]
-        [Exception]
-        $Exception
-    )
-    
-    $DateTimeString = Get-Date -Format "yyyy-MM-dd HH:mm:sszz"
-    $Output = ($DateTimeString + "`t" + $Type.ToUpper() + "`t" + $Message)
-    if($Exception){
-        $ExceptionString =  ("[" + $Exception.GetType().FullName + "] " + $Exception.Message)
-        $Output = "$Output - $ExceptionString"
-    }
-
-    if ($OutputMode -eq "Console" -OR $OutputMode -eq "Console-LogFile" -OR $OutputMode -eq "Console-WindowsEvent" -OR $OutputMode -eq "All") {
-        if($Type -eq "Error"){
-            Write-Error $output
-        } elseif($Type -eq "Warn"){
-            Write-Warning $output
-        } elseif($Type -eq "Debug"){
-            Write-Debug $output
-        } else{
-            Write-Verbose $output -Verbose
-        }
-    }
-    
-    if ($OutputMode -eq "LogFile" -OR $OutputMode -eq "Console-LogFile" -OR $OutputMode -eq "LogFile-WindowsEvent" -OR $OutputMode -eq "All") {
-        try {
-            Add-Content $LogFilePath -Value $Output -ErrorAction Stop
-        } catch {
-            exit 99001
-        }
-    }
-
-    if ($OutputMode -eq "Console-WindowsEvent" -OR $OutputMode -eq "WindowsEvent" -OR $OutputMode -eq "LogFile-WindowsEvent" -OR $OutputMode -eq "All") {
-        try {
-            New-EventLog -LogName $DefaultLogWindowsEventLog -Source $DefaultLogWindowsEventSource -ErrorAction SilentlyContinue
-            switch ($Type) {
-                "Warn" {
-                    $EventType = "Warning"
-                    break
-                }
-                "Error" {
-                    $EventType = "Error"
-                    break
-                }
-                default {
-                    $EventType = "Information"
-                }
-            }
-            Write-EventLog -LogName $DefaultLogWindowsEventLog -Source $DefaultLogWindowsEventSource -EntryType $EventType -EventId 1 -Message $Output -ErrorAction Stop
-        } catch {
-            exit 99002
-        }
-    }
-}
-
-function New-Folder{
-    <#
-    .DESCRIPTION
-    Creates a Folder if it's not existing.
-
-    .PARAMETER Path
-    Specifies the path of the new folder.
-
-    .EXAMPLE
-    CreateFolder "c:\temp"
-
-    .NOTES
-    This function creates a folder if doesn't exist.
-    #>
-    param(
-        [Parameter(Mandatory=$True,Position=1)]
-        [string]$Path
-    )
-	# Check if the folder Exists
-
-	if (Test-Path $Path) {
-		Write-Log "Folder: $Path Already Exists"
-	} else {
-		New-Item -Path $Path -type directory | Out-Null
-		Write-Log "Creating $Path"
-	}
-}
-
-function get-graphTokenForIntune(){
-    <#
-      .SYNOPSIS
-      Retrieve special graph token to interact with the beta (and normal) Intune endpoint
-      .DESCRIPTION
-      this function wil also, if needed, register the well known microsoft ID for intune PS management
-      .EXAMPLE
-      $token = get-graphTokenForIntune -Username you@domain.com -Password Welcome01
-      .PARAMETER Username
-      the UPN of a user with global admin permissions
-      .PARAMETER Password
-      Password of Username
-      .NOTES
-      author: Jos Lieben
-      blog: www.lieben.nu
-      created: 12/6/2018
-      requires: get-azureRMtoken.ps1
-    #>    
-    Param(
-        [Parameter(Mandatory=$true)]$User,
-        [Parameter(Mandatory=$true)]$Password
-    )
-    $userUpn = New-Object "System.Net.Mail.MailAddress" -ArgumentList $User
-    $tenant = $userUpn.Host
-    $AadModule = Get-Module -Name "AzureAD" -ListAvailable
-    if ($AadModule -eq $null) {$AadModule = Get-Module -Name "AzureADPreview" -ListAvailable}
-    if ($AadModule -eq $null) {
-        write-error "AzureAD Powershell module not installed...install this module into your automation account (add from the gallery) and rerun this runbook" -erroraction Continue
-        Throw
-    }
-    if($AadModule.count -gt 1){
-        $Latest_Version = ($AadModule | select version | Sort-Object)[-1]
-        $aadModule = $AadModule | ? { $_.version -eq $Latest_Version.version }
-        if($AadModule.count -gt 1){$aadModule = $AadModule | select -Unique}
-    }
-<<<<<<< HEAD
-    $adal = Join-Path $AadModule.ModuleBase "Microsoft.IdentityModel.Clients.ActiveDirectory.dll"
-    $adalforms = Join-Path $AadModule.ModuleBase "Microsoft.IdentityModel.Clients.ActiveDirectory.Platform.dll"
-
-    [System.Reflection.Assembly]::LoadFrom($adal) | Out-Null
-    [System.Reflection.Assembly]::LoadFrom($adalforms) | Out-Null
-    $clientId = "d1ddf0e4-d672-4dae-b554-9d5bdfd93547"
-    $redirectUri = "urn:ietf:wg:oauth:2.0:oob"
-    $resourceAppIdURI = "https://graph.microsoft.com"
-    $authority = "https://login.microsoftonline.com/$Tenant"
-=======
-
-    else {
-
-        $adal = Join-Path $AadModule.ModuleBase "Microsoft.IdentityModel.Clients.ActiveDirectory.dll"
-        $adalforms = Join-Path $AadModule.ModuleBase "Microsoft.IdentityModel.Clients.ActiveDirectory.Platform.dll"
-
-    }
-
-[System.Reflection.Assembly]::LoadFrom($adal) | Out-Null
-
-[System.Reflection.Assembly]::LoadFrom($adalforms) | Out-Null
-
-$clientId = "d1ddf0e4-d672-4dae-b554-9d5bdfd93547"
- 
-$redirectUri = "urn:ietf:wg:oauth:2.0:oob"
- 
-$resourceAppIdURI = "https://graph.microsoft.com"
- 
-$authority = "https://login.windows.net/$Tenant"
- 
->>>>>>> c9add308
-    try {
-        $authContext = New-Object "Microsoft.IdentityModel.Clients.ActiveDirectory.AuthenticationContext" -ArgumentList $authority
-        $platformParameters = New-Object "Microsoft.IdentityModel.Clients.ActiveDirectory.PlatformParameters" -ArgumentList "Auto"
-        $userId = New-Object "Microsoft.IdentityModel.Clients.ActiveDirectory.UserIdentifier" -ArgumentList ($User, "OptionalDisplayableId")
-        $userCredentials = new-object Microsoft.IdentityModel.Clients.ActiveDirectory.UserPasswordCredential -ArgumentList $userUpn,$Password
-        $authResult = [Microsoft.IdentityModel.Clients.ActiveDirectory.AuthenticationContextIntegratedAuthExtensions]::AcquireTokenAsync($authContext, $resourceAppIdURI, $clientid, $userCredentials);
-        if($authResult.Exception -and $authResult.Exception.ToString() -like "*Send an interactive authorization request*"){
-            try{
-                #Intune Powershell has not yet been authorized, let's try to do this on the fly;
-                $apiToken = get-azureRMToken -Username $User -Password $Password
-                $header = @{
-                'Authorization' = 'Bearer ' + $apiToken
-                'X-Requested-With'= 'XMLHttpRequest'
-                'x-ms-client-request-id'= [guid]::NewGuid()
-                'x-ms-correlation-id' = [guid]::NewGuid()}
-                $url = "https://main.iam.ad.ext.azure.com/api/RegisteredApplications/d1ddf0e4-d672-4dae-b554-9d5bdfd93547/Consent?onBehalfOfAll=true" #this is the Microsoft Intune Powershell app ID managed by Microsoft
-                Invoke-RestMethod -Uri $url -Headers $header -Method POST -ErrorAction Stop
-                $authResult = [Microsoft.IdentityModel.Clients.ActiveDirectory.AuthenticationContextIntegratedAuthExtensions]::AcquireTokenAsync($authContext, $resourceAppIdURI, $clientid, $userCredentials);
-            }catch{
-                Throw "You have not yet authorized Powershell, visit https://login.microsoftonline.com/$Tenant/oauth2/authorize?client_id=d1ddf0e4-d672-4dae-b554-9d5bdfd93547&response_type=code&redirect_uri=urn%3Aietf%3Awg%3Aoauth%3A2.0%3Aoob&response_mode=query&resource=https%3A%2F%2Fgraph.microsoft.com%2F&state=12345&prompt=admin_consent using a global administrator"
-            }
-        }
-        $authResult = $authResult.Result
-        if(!$authResult.AccessToken){
-            Throw "access token is null!"
-        }else{
-            return $authResult.AccessToken
-        }
-    }catch {
-        write-error "Failed to retrieve access token from Azure" -erroraction Continue
-        write-error $_ -erroraction Stop
-    }
-}
-
-Function Get-IntuneApplication(){
-
-    <#
-    .SYNOPSIS
-    This function is used to get applications from the Graph API REST interface
-    .DESCRIPTION
-    The function connects to the Graph API Interface and gets any applications added
-    .EXAMPLE
-    Get-IntuneApplication
-    Returns any applications configured in Intune
-    .NOTES
-    NAME: Get-IntuneApplication
-    #>
-
-    [cmdletbinding()]
-
-    param
-    (
-        $Name
-    )
-
-    $graphApiVersion = "Beta"
-    $Resource = "deviceAppManagement/mobileApps"
-    $graphHeader = @{
-        'Authorization' = 'Bearer ' + $authToken
-        'X-Requested-With'= 'XMLHttpRequest'
-        'x-ms-client-request-id'= [guid]::NewGuid()
-        'x-ms-correlation-id' = [guid]::NewGuid()}
-    try {
-        if($Name){
-            $uri = "https://graph.microsoft.com/$graphApiVersion/$($Resource)"
-<<<<<<< HEAD
-            (Invoke-RestMethod -Uri $uri -Headers $graphHeader -Method Get).Value | Where-Object { ($_.'displayName').contains("$Name") -and (!($_.'@odata.type').Contains("managed")) -and (!($_.'@odata.type').Contains("#microsoft.graph.iosVppApp")) }
-        } else {
-            $uri = "https://graph.microsoft.com/$graphApiVersion/$($Resource)"
-            (Invoke-RestMethod -Uri $uri -Headers $graphHeader -Method Get).Value | Where-Object { (!($_.'@odata.type').Contains("managed")) -and (!($_.'@odata.type').Contains("#microsoft.graph.iosVppApp")) }
-=======
-            (Invoke-RestMethod -Uri $uri -Headers $authToken -Method Get).Value | Where-Object { ($_.'displayName').contains("$Name") -and (!($_.'@odata.type').Contains("managed")) -and (!($_.'@odata.type').Contains("#microsoft.graph.iosVppApp")) }
-        } else {
-            $uri = "https://graph.microsoft.com/$graphApiVersion/$($Resource)"
-            (Invoke-RestMethod -Uri $uri -Headers $authToken -Method Get).Value | Where-Object { (!($_.'@odata.type').Contains("managed")) -and (!($_.'@odata.type').Contains("#microsoft.graph.iosVppApp")) }
->>>>>>> c9add308
-        }
-    } catch {
-        $ex = $_.Exception
-        Write-Log "Request to $Uri failed with HTTP Status $([int]$ex.Response.StatusCode) $($ex.Response.StatusDescription)" -Type Error
-        $errorResponse = $ex.Response.GetResponseStream()
-        $reader = New-Object System.IO.StreamReader($errorResponse)
-        $reader.BaseStream.Position = 0
-        $reader.DiscardBufferedData()
-        $responseBody = $reader.ReadToEnd();
-        Write-Log "Response content:`n$responseBody" -Type Error
-        Write-Log "Request to $Uri failed with HTTP Status $($ex.Response.StatusCode) $($ex.Response.StatusDescription)" -Type Error
-    }
-
-}
-
-Function Get-ApplicationAssignment(){
-
-    <#
-    .SYNOPSIS
-    This function is used to get an application assignment from the Graph API REST interface
-    .DESCRIPTION
-    The function connects to the Graph API Interface and gets an application assignment
-    .EXAMPLE
-    Get-ApplicationAssignment
-    Returns an Application Assignment configured in Intune
-    .NOTES
-    NAME: Get-ApplicationAssignment
-    #>
-
-    [cmdletbinding()]
-
-<<<<<<< HEAD
-    param
-    (
-        $ApplicationId
-    )
-    $graphHeader = @{
-        'Authorization' = 'Bearer ' + $authToken
-        'X-Requested-With'= 'XMLHttpRequest'
-        'x-ms-client-request-id'= [guid]::NewGuid()
-        'x-ms-correlation-id' = [guid]::NewGuid()}
-    $graphApiVersion = "Beta"
-    $Resource = "deviceAppManagement/mobileApps/$ApplicationId/?`$expand=categories,assignments&_=1530020353167"
-=======
-$graphApiVersion = "Beta"
-$Resource = "deviceAppManagement/mobileApps/$ApplicationId/assignments"
-
->>>>>>> c9add308
-    try {
-
-        if(!$ApplicationId){
-<<<<<<< HEAD
-            write-Log "No Application Id specified, specify a valid Application Id" -Type Error
-            break
-        } else {
-            $uri = "https://graph.microsoft.com/$graphApiVersion/$($Resource)"
-            (Invoke-RestMethod -Uri $uri -Headers $graphHeader -Method Get).Assignments
-=======
-
-        write-host "No Application Id specified, specify a valid Application Id" -f Red
-        break
-
->>>>>>> c9add308
-        }
-
-        else {
-
-        $uri = "https://graph.microsoft.com/$graphApiVersion/$($Resource)"
-        (Invoke-RestMethod -Uri $uri -Headers $authToken -Method Get).Value
-
-        }
-
-    }
-
-    catch {
-
-    $ex = $_.Exception
-    $errorResponse = $ex.Response.GetResponseStream()
-    $reader = New-Object System.IO.StreamReader($errorResponse)
-    $reader.BaseStream.Position = 0
-    $reader.DiscardBufferedData()
-    $responseBody = $reader.ReadToEnd();
-    Write-Host "Response content:`n$responseBody" -f Red
-    Write-Error "Request to $Uri failed with HTTP Status $($ex.Response.StatusCode) $($ex.Response.StatusDescription)"
-    write-host
-    break
-
-    }
-
-}
-
-
-Function Get-AADGroup(){
-    <#
-    .SYNOPSIS
-    This function is used to get AAD Groups from the Graph API REST interface
-    .DESCRIPTION
-    The function connects to the Graph API Interface and gets any Groups registered with AAD
-    .EXAMPLE
-    Get-AADGroup
-    Returns all users registered with Azure AD
-    .NOTES
-    NAME: Get-AADGroup
-    #>
-
-    [cmdletbinding()]
-
-    param
-    (
-        $GroupName,
-        $id,
-        [switch]$Members
-    )
-
-    # Defining Variables
-    $graphApiVersion = "v1.0"
-    $Group_resource = "groups"
-    $graphHeader = @{
-        'Authorization' = 'Bearer ' + $authToken
-        'X-Requested-With'= 'XMLHttpRequest'
-        'x-ms-client-request-id'= [guid]::NewGuid()
-        'x-ms-correlation-id' = [guid]::NewGuid()}
-    try {
-        if($id){
-            $uri = "https://graph.microsoft.com/$graphApiVersion/$($Group_resource)?`$filter=id eq '$id'"
-<<<<<<< HEAD
-            (Invoke-RestMethod -Uri $uri -Headers $graphHeader -Method Get).Value
-        } elseif($GroupName -eq "" -or $GroupName -eq $null){
-            $uri = "https://graph.microsoft.com/$graphApiVersion/$($Group_resource)"
-            (Invoke-RestMethod -Uri $uri -Headers $graphHeader -Method Get).Value
-        } else {
-            if(!$Members){
-                $uri = "https://graph.microsoft.com/$graphApiVersion/$($Group_resource)?`$filter=displayname eq '$GroupName'"
-                (Invoke-RestMethod -Uri $uri -Headers $graphHeader -Method Get).Value
-            } elseif($Members){
-
-            $uri = "https://graph.microsoft.com/$graphApiVersion/$($Group_resource)?`$filter=displayname eq '$GroupName'"
-            $Group = (Invoke-RestMethod -Uri $uri -Headers $graphHeader -Method Get).Value
-=======
-            (Invoke-RestMethod -Uri $uri -Headers $authToken -Method Get).Value
-        } elseif($GroupName -eq "" -or $GroupName -eq $null){
-            $uri = "https://graph.microsoft.com/$graphApiVersion/$($Group_resource)"
-            (Invoke-RestMethod -Uri $uri -Headers $authToken -Method Get).Value
-        } else {
-            if(!$Members){
-                $uri = "https://graph.microsoft.com/$graphApiVersion/$($Group_resource)?`$filter=displayname eq '$GroupName'"
-                (Invoke-RestMethod -Uri $uri -Headers $authToken -Method Get).Value
-            } elseif($Members){
-
-            $uri = "https://graph.microsoft.com/$graphApiVersion/$($Group_resource)?`$filter=displayname eq '$GroupName'"
-            $Group = (Invoke-RestMethod -Uri $uri -Headers $authToken -Method Get).Value
->>>>>>> c9add308
-
-                if($Group){
-                    $GID = $Group.id
-                    $Group.displayName
-                    $uri = "https://graph.microsoft.com/$graphApiVersion/$($Group_resource)/$GID/Members"
-<<<<<<< HEAD
-                    (Invoke-RestMethod -Uri $uri -Headers $graphHeader -Method Get).Value
-=======
-                    (Invoke-RestMethod -Uri $uri -Headers $authToken -Method Get).Value
->>>>>>> c9add308
-                }
-            }
-        }
-    } catch {
-
-        $ex = $_.Exception
-        $errorResponse = $ex.Response.GetResponseStream()
-        $reader = New-Object System.IO.StreamReader($errorResponse)
-        $reader.BaseStream.Position = 0
-        $reader.DiscardBufferedData()
-        $responseBody = $reader.ReadToEnd();
-        Write-Log "Response content:`n$responseBody" -Type Error
-        Write-Log "Request to $Uri failed with HTTP Status $($ex.Response.StatusCode) $($ex.Response.StatusDescription)" -Type Error
-    }
-}
-
-Function Get-DeviceCompliancePolicy(){
-
-    <#
-    .SYNOPSIS
-    This function is used to get device compliance policies from the Graph API REST interface
-    .DESCRIPTION
-    The function connects to the Graph API Interface and gets any device compliance policies
-    .EXAMPLE
-    Get-DeviceCompliancePolicy
-    Returns any device compliance policies configured in Intune
-    .EXAMPLE
-    Get-DeviceCompliancePolicy -Android
-    Returns any device compliance policies for Android configured in Intune
-    .EXAMPLE
-    Get-DeviceCompliancePolicy -iOS
-    Returns any device compliance policies for iOS configured in Intune
-    .NOTES
-    NAME: Get-DeviceCompliancePolicy
-    #>
-
-    [cmdletbinding()]
-
-    param
-    (
-        $Name,
-        [switch]$Android,
-        [switch]$iOS,
-        [switch]$Win10
-    )
-
-    $graphApiVersion = "Beta"
-    $Resource = "deviceManagement/deviceCompliancePolicies"
-    $graphHeader = @{
-        'Authorization' = 'Bearer ' + $authToken
-        'X-Requested-With'= 'XMLHttpRequest'
-        'x-ms-client-request-id'= [guid]::NewGuid()
-        'x-ms-correlation-id' = [guid]::NewGuid()}
-    try {
-
-        $Count_Params = 0
-
-        if($Android.IsPresent){ $Count_Params++ }
-        if($iOS.IsPresent){ $Count_Params++ }
-        if($Win10.IsPresent){ $Count_Params++ }
-        if($Name.IsPresent){ $Count_Params++ }
-
-        if($Count_Params -gt 1){
-            write-Log "Multiple parameters set, specify a single parameter -Android -iOS or -Win10 against the function" -Type Error
-        } elseif($Android){
-            $uri = "https://graph.microsoft.com/$graphApiVersion/$($Resource)"
-<<<<<<< HEAD
-            (Invoke-RestMethod -Uri $uri -Headers $graphHeader -Method Get).Value | Where-Object { ($_.'@odata.type').contains("android") }
-        } elseif($iOS){
-            $uri = "https://graph.microsoft.com/$graphApiVersion/$($Resource)"
-            (Invoke-RestMethod -Uri $uri -Headers $graphHeader -Method Get).Value | Where-Object { ($_.'@odata.type').contains("ios") }
-        } elseif($Win10){
-            $uri = "https://graph.microsoft.com/$graphApiVersion/$($Resource)"
-            (Invoke-RestMethod -Uri $uri -Headers $graphHeader -Method Get).Value | Where-Object { ($_.'@odata.type').contains("windows10CompliancePolicy") }
-        } elseif($Name){
-            $uri = "https://graph.microsoft.com/$graphApiVersion/$($Resource)"
-            (Invoke-RestMethod -Uri $uri -Headers $graphHeader -Method Get).Value | Where-Object { ($_.'displayName').contains("$Name") }
-        } else { 
-            $uri = "https://graph.microsoft.com/$graphApiVersion/$($Resource)"
-            (Invoke-RestMethod -Uri $uri -Headers $graphHeader -Method Get).Value
-=======
-            (Invoke-RestMethod -Uri $uri -Headers $authToken -Method Get).Value | Where-Object { ($_.'@odata.type').contains("android") }
-        } elseif($iOS){
-            $uri = "https://graph.microsoft.com/$graphApiVersion/$($Resource)"
-            (Invoke-RestMethod -Uri $uri -Headers $authToken -Method Get).Value | Where-Object { ($_.'@odata.type').contains("ios") }
-        } elseif($Win10){
-            $uri = "https://graph.microsoft.com/$graphApiVersion/$($Resource)"
-            (Invoke-RestMethod -Uri $uri -Headers $authToken -Method Get).Value | Where-Object { ($_.'@odata.type').contains("windows10CompliancePolicy") }
-        } elseif($Name){
-            $uri = "https://graph.microsoft.com/$graphApiVersion/$($Resource)"
-            (Invoke-RestMethod -Uri $uri -Headers $authToken -Method Get).Value | Where-Object { ($_.'displayName').contains("$Name") }
-        } else { 
-            $uri = "https://graph.microsoft.com/$graphApiVersion/$($Resource)"
-            (Invoke-RestMethod -Uri $uri -Headers $authToken -Method Get).Value
->>>>>>> c9add308
-        }
-
-    } catch {
-
-        $ex = $_.Exception
-        $errorResponse = $ex.Response.GetResponseStream()
-        $reader = New-Object System.IO.StreamReader($errorResponse)
-        $reader.BaseStream.Position = 0
-        $reader.DiscardBufferedData()
-        $responseBody = $reader.ReadToEnd();
-        Write-Log "Response content:`n$responseBody" -Type Error
-        Write-Log "Request to $Uri failed with HTTP Status $($ex.Response.StatusCode) $($ex.Response.StatusDescription)" -Type Error
-
-    }
-
-}
-
-Function Get-AADUserDetails(){
-    Param(
-        $userGuid
-    )
-    $header = @{
-    'Authorization' = 'Bearer ' + $rmToken
-    'X-Requested-With'= 'XMLHttpRequest'
-    'x-ms-client-request-id'= [guid]::NewGuid()
-    'x-ms-correlation-id' = [guid]::NewGuid()}
-    $url = "https://main.iam.ad.ext.azure.com/api/UserDetails/$userGuid"
-    Write-Output (Invoke-RestMethod -Uri $url -Headers $header -Method GET -ErrorAction Stop)
-}
-
-Function Get-DeviceCompliancePolicyAssignment(){
-
-    <#
-    .SYNOPSIS
-    This function is used to get device compliance policy assignment from the Graph API REST interface
-    .DESCRIPTION
-    The function connects to the Graph API Interface and gets a device compliance policy assignment
-    .EXAMPLE
-    Get-DeviceCompliancePolicyAssignment -id $id
-    Returns any device compliance policy assignment configured in Intune
-    .NOTES
-    NAME: Get-DeviceCompliancePolicyAssignment
-    #>
-
-<<<<<<< HEAD
-    [cmdletbinding()]
-    param
-    (
-        [Parameter(Mandatory=$true,HelpMessage="Enter id (guid) for the Device Compliance Policy you want to check assignment")]
-        $id
-    )
-
-    $graphApiVersion = "Beta"
-    $DCP_resource = "deviceManagement/deviceCompliancePolicies"
-    $graphHeader = @{
-        'Authorization' = 'Bearer ' + $authToken
-        'X-Requested-With'= 'XMLHttpRequest'
-        'x-ms-client-request-id'= [guid]::NewGuid()
-        'x-ms-correlation-id' = [guid]::NewGuid()}
-    try {
-        $uri = "https://graph.microsoft.com/$graphApiVersion/$($DCP_resource)/$id/assignments"
-        (Invoke-RestMethod -Uri $uri -Headers $graphHeader -Method Get).Value
-    } catch {
-        $ex = $_.Exception
-        $errorResponse = $ex.Response.GetResponseStream()
-        $reader = New-Object System.IO.StreamReader($errorResponse)
-        $reader.BaseStream.Position = 0
-        $reader.DiscardBufferedData()
-        $responseBody = $reader.ReadToEnd();
-        Write-Log "Response content:`n$responseBody" -Type Error
-        Write-Log "Request to $Uri failed with HTTP Status $($ex.Response.StatusCode) $($ex.Response.StatusDescription)" -Type Error
-=======
-[cmdletbinding()]
-
-param
-(
-    [Parameter(Mandatory=$true,HelpMessage="Enter id (guid) for the Device Compliance Policy you want to check assignment")]
-    $id
-)
-
-$graphApiVersion = "Beta"
-$DCP_resource = "deviceManagement/deviceCompliancePolicies"
-
-    try {
-
-    $uri = "https://graph.microsoft.com/$graphApiVersion/$($DCP_resource)/$id/assignments"
-    (Invoke-RestMethod -Uri $uri -Headers $authToken -Method Get).Value
-
->>>>>>> c9add308
-    }
-
-    catch {
-
-    $ex = $_.Exception
-    $errorResponse = $ex.Response.GetResponseStream()
-    $reader = New-Object System.IO.StreamReader($errorResponse)
-    $reader.BaseStream.Position = 0
-    $reader.DiscardBufferedData()
-    $responseBody = $reader.ReadToEnd();
-    Write-Host "Response content:`n$responseBody" -f Red
-    Write-Error "Request to $Uri failed with HTTP Status $($ex.Response.StatusCode) $($ex.Response.StatusDescription)"
-    write-host
-    break
-
-    }
-
-}
-
-
-Function Get-TermsAndConditions(){
-
-    <#
-    .SYNOPSIS
-    This function is used to get the Get Terms And Conditions intune resource from the Graph API REST interface
-    .DESCRIPTION
-    The function connects to the Graph API Interface and gets the Terms and Conditions Intune Resource
-    .EXAMPLE
-    Get-TermsAndConditions
-    Returns the Organization resource configured in Intune
-    .NOTES
-    NAME: Get-TermsAndConditions
-    #>
-
-    [cmdletbinding()]
-
-    param
-    (
-        $Name
-    )
-    $graphApiVersion = "Beta"
-    $resource = "deviceManagement/termsAndConditions"
-    $graphHeader = @{
-        'Authorization' = 'Bearer ' + $authToken
-        'X-Requested-With'= 'XMLHttpRequest'
-        'x-ms-client-request-id'= [guid]::NewGuid()
-        'x-ms-correlation-id' = [guid]::NewGuid()}    
-    try {
-
-        if($Name){
-            $uri = "https://graph.microsoft.com/$graphApiVersion/$($resource)"
-<<<<<<< HEAD
-            (Invoke-RestMethod -Uri $uri -Headers $graphHeader -Method Get).Value | Where-Object { ($_.'displayName').contains("$Name") }
-        } else {
-            $uri = "https://graph.microsoft.com/$graphApiVersion/$($resource)"
-            (Invoke-RestMethod -Uri $uri -Headers $graphHeader -Method Get).Value
-=======
-            (Invoke-RestMethod -Uri $uri -Headers $authToken -Method Get).Value | Where-Object { ($_.'displayName').contains("$Name") }
-        } else {
-            $uri = "https://graph.microsoft.com/$graphApiVersion/$($resource)"
-            (Invoke-RestMethod -Uri $uri -Headers $authToken -Method Get).Value
->>>>>>> c9add308
-        }
-    } catch {
-        $ex = $_.Exception
-        $errorResponse = $ex.Response.GetResponseStream()
-        $reader = New-Object System.IO.StreamReader($errorResponse)
-        $reader.BaseStream.Position = 0
-        $reader.DiscardBufferedData()
-        $responseBody = $reader.ReadToEnd();
-        Write-Log "Response content:`n$responseBody" -Type Error
-        Write-Log "Request to $Uri failed with HTTP Status $($ex.Response.StatusCode) $($ex.Response.StatusDescription)"  -Type Error
-    }
-
-}
-
-<<<<<<< HEAD
-Function Get-DeviceEnrollmentRestrictions(){
-    <#
-    .SYNOPSIS
-    This function is used to get device enrollment restrictions resource from the Graph API REST interface
-    .DESCRIPTION
-    The function connects to the Graph API Interface and gets the device enrollment restrictions Resource
-    .EXAMPLE
-    Get-DeviceEnrollmentRestrictions -id $id
-    Returns device enrollment restrictions configured in Intune
-    .NOTES
-    NAME: Get-DeviceEnrollmentRestrictions
-    #>
-    [cmdletbinding()]
-    param
-    (
-        $id
-    )
-    $graphApiVersion = "Beta"
-    $Resource = "deviceManagement/deviceEnrollmentConfigurations"
-    $graphHeader = @{
-        'Authorization' = 'Bearer ' + $authToken
-        'X-Requested-With'= 'XMLHttpRequest'
-        'x-ms-client-request-id'= [guid]::NewGuid()
-        'x-ms-correlation-id' = [guid]::NewGuid()}       
-    try {
-        $uri = "https://graph.microsoft.com/$graphApiVersion/$($resource)"
-        (Invoke-RestMethod -Uri $uri -Headers $graphHeader -Method Get).Value
-    } catch {
-=======
-Function Get-DeviceEnrollmentConfigurations(){
-    
-<#
-.SYNOPSIS
-This function is used to get Deivce Enrollment Configurations from the Graph API REST interface
-.DESCRIPTION
-The function connects to the Graph API Interface and gets Device Enrollment Configurations
-.EXAMPLE
-Get-DeviceEnrollmentConfigurations
-Returns Device Enrollment Configurations configured in Intune
-.NOTES
-NAME: Get-DeviceEnrollmentConfigurations
-#>
-    
-    [cmdletbinding()]
-    
-    $graphApiVersion = "Beta"
-    $Resource = "deviceManagement/deviceEnrollmentConfigurations"
-        
-        try {
-            
-        $uri = "https://graph.microsoft.com/$graphApiVersion/$($Resource)"
-        (Invoke-RestMethod -Uri $uri -Headers $authToken -Method Get).Value
-    
-        }
-        
-        catch {
-    
->>>>>>> c9add308
-        $ex = $_.Exception
-        $errorResponse = $ex.Response.GetResponseStream()
-        $reader = New-Object System.IO.StreamReader($errorResponse)
-        $reader.BaseStream.Position = 0
-        $reader.DiscardBufferedData()
-        $responseBody = $reader.ReadToEnd();
-        Write-Host "Response content:`n$responseBody" -f Red
-        Write-Error "Request to $Uri failed with HTTP Status $($ex.Response.StatusCode) $($ex.Response.StatusDescription)"
-        write-host
-        break
-    
-        }
-    
-    }
-
-
-Function Get-Organization(){
-    <#
-    .SYNOPSIS
-    This function is used to get the Organization intune resource from the Graph API REST interface
-    .DESCRIPTION
-    The function connects to the Graph API Interface and gets the Organization Intune Resource
-    .EXAMPLE
-    Get-Organization
-    Returns the Organization resource configured in Intune
-    .NOTES
-    NAME: Get-Organization
-    #>
-    [cmdletbinding()]
-    $graphApiVersion = "Beta"
-    $resource = "organization"
-    $graphHeader = @{
-        'Authorization' = 'Bearer ' + $authToken
-        'X-Requested-With'= 'XMLHttpRequest'
-        'x-ms-client-request-id'= [guid]::NewGuid()
-        'x-ms-correlation-id' = [guid]::NewGuid()}     
-    try {
-        $uri = "https://graph.microsoft.com/$graphApiVersion/$($resource)"
-<<<<<<< HEAD
-        (Invoke-RestMethod -Uri $uri -Headers $graphHeader -Method Get).Value
-=======
-        (Invoke-RestMethod -Uri $uri -Headers $authToken -Method Get).Value
->>>>>>> c9add308
-    } catch {
-        $ex = $_.Exception
-        $errorResponse = $ex.Response.GetResponseStream()
-        $reader = New-Object System.IO.StreamReader($errorResponse)
-        $reader.BaseStream.Position = 0
-        $reader.DiscardBufferedData()
-        $responseBody = $reader.ReadToEnd();
-        Write-Log "Response content:`n$responseBody" -Type Error
-        Write-Log "Request to $Uri failed with HTTP Status $($ex.Response.StatusCode) $($ex.Response.StatusDescription)" -Type Error
-    }
-}
-
-Function Get-DeviceConfigurationPolicy(){
-
-    <#
-    .SYNOPSIS
-    This function is used to get device configuration policies from the Graph API REST interface
-    .DESCRIPTION
-    The function connects to the Graph API Interface and gets any device configuration policies
-    .EXAMPLE
-    Get-DeviceConfigurationPolicy
-    Returns any device configuration policies configured in Intune
-    .NOTES
-    NAME: Get-DeviceConfigurationPolicy
-    #>
-
-    [cmdletbinding()]
-
-    param
-    (
-        $name
-    )
-    $graphHeader = @{
-        'Authorization' = 'Bearer ' + $authToken
-        'X-Requested-With'= 'XMLHttpRequest'
-        'x-ms-client-request-id'= [guid]::NewGuid()
-        'x-ms-correlation-id' = [guid]::NewGuid()}       
-    $graphApiVersion = "Beta"
-    $DCP_resource = "deviceManagement/deviceConfigurations"
-    try {
-        if($Name){
-            $uri = "https://graph.microsoft.com/$graphApiVersion/$($DCP_resource)"
-<<<<<<< HEAD
-            (Invoke-RestMethod -Uri $uri -Headers $graphHeader -Method Get).Value | Where-Object { ($_.'displayName').contains("$Name") }
-        } else {
-            $uri = "https://graph.microsoft.com/$graphApiVersion/$($DCP_resource)"
-            (Invoke-RestMethod -Uri $uri -Headers $graphHeader -Method Get).Value
-=======
-            (Invoke-RestMethod -Uri $uri -Headers $authToken -Method Get).Value | Where-Object { ($_.'displayName').contains("$Name") }
-        } else {
-            $uri = "https://graph.microsoft.com/$graphApiVersion/$($DCP_resource)"
-            (Invoke-RestMethod -Uri $uri -Headers $authToken -Method Get).Value
->>>>>>> c9add308
-        }
-    } catch {
-        $ex = $_.Exception
-        $errorResponse = $ex.Response.GetResponseStream()
-        $reader = New-Object System.IO.StreamReader($errorResponse)
-        $reader.BaseStream.Position = 0
-        $reader.DiscardBufferedData()
-        $responseBody = $reader.ReadToEnd();
-        Write-Log "Response content:`n$responseBody" -Type Error
-        Write-Log "Request to $Uri failed with HTTP Status $($ex.Response.StatusCode) $($ex.Response.StatusDescription)" -Type Error
-    }
-}
-
-Function Get-DeviceConfigurationPolicyAssignment(){
-<<<<<<< HEAD
-    <#
-    .SYNOPSIS
-    This function is used to get device configuration policy assignment from the Graph API REST interface
-    .DESCRIPTION
-    The function connects to the Graph API Interface and gets a device configuration policy assignment
-    .EXAMPLE
-    Get-DeviceConfigurationPolicyAssignment $id guid
-    Returns any device configuration policy assignment configured in Intune
-    .NOTES
-    NAME: Get-DeviceConfigurationPolicyAssignment
-    #>
-    [cmdletbinding()]
-    param
-    (
-        [Parameter(Mandatory=$true,HelpMessage="Enter id (guid) for the Device Configuration Policy you want to check assignment")]
-        $id
-    )
-    $graphHeader = @{
-        'Authorization' = 'Bearer ' + $authToken
-        'X-Requested-With'= 'XMLHttpRequest'
-        'x-ms-client-request-id'= [guid]::NewGuid()
-        'x-ms-correlation-id' = [guid]::NewGuid()}
-    $graphApiVersion = "Beta"
-    $DCP_resource = "deviceManagement/deviceConfigurations"
-    try {
-        $uri = "https://graph.microsoft.com/$graphApiVersion/$($DCP_resource)/$id/assignments"
-        (Invoke-RestMethod -Uri $uri -Headers $graphHeader -Method Get).Value
-    } catch {
-        $ex = $_.Exception
-        $errorResponse = $ex.Response.GetResponseStream()
-        $reader = New-Object System.IO.StreamReader($errorResponse)
-        $reader.BaseStream.Position = 0
-        $reader.DiscardBufferedData()
-        $responseBody = $reader.ReadToEnd();
-        Write-Log "Response content:`n$responseBody" -Type Error
-        Write-Log "Request to $Uri failed with HTTP Status $($ex.Response.StatusCode) $($ex.Response.StatusDescription)"  -Type Error
-    }
-
-}
-
-function get-azureRMToken(){
-    <#
-      .SYNOPSIS
-      Retrieve special Azure RM token to use for the main.iam.ad.ext.azure.com endpoint
-      .DESCRIPTION
-      The Azure RM token can be used for various actions that are not possible using Powershell cmdlets. This is experimental and should be used with caution!
-      .EXAMPLE
-      $token = get-azureRMToken -Username you@domain.com -Password Welcome01
-      .PARAMETER Username
-      the UPN of a user with sufficient permissions to call the endpoint (this depends on what you'll use the token for)
-      .PARAMETER Password
-      Password of Username
-      .NOTES
-      filename: get-azureRMToken.ps1
-      author: Jos Lieben
-      blog: www.lieben.nu
-      created: 12/6/2018
-    #>
-    Param(
-        [Parameter(Mandatory=$true)]$Username,
-        [Parameter(Mandatory=$true)]$Password
-    )
-    $secpasswd = ConvertTo-SecureString $Password -AsPlainText -Force
-    $mycreds = New-Object System.Management.Automation.PSCredential ($Username, $secpasswd)
-    $res = login-azurermaccount -Credential $mycreds
-    $context = Get-AzureRmContext
-    $tenantId = $context.Tenant.Id
-    $refreshToken = @($context.TokenCache.ReadItems() | where {$_.tenantId -eq $tenantId -and $_.ExpiresOn -gt (Get-Date)})[0].RefreshToken
-    $body = "grant_type=refresh_token&refresh_token=$($refreshToken)&resource=74658136-14ec-4630-ad9b-26e160ff0fc6"
-    $apiToken = Invoke-RestMethod "https://login.windows.net/$tenantId/oauth2/token" -Method POST -Body $body -ContentType 'application/x-www-form-urlencoded'
-    return $apiToken.access_token
-}
-function get-conditionalAccessPolicySettings(){
-    <#
-      .SYNOPSIS
-      Retrieve conditional access policy settings from Intune
-      .DESCRIPTION
-      Retrieves all conditional access policies from Intune (if policyId is omitted) and outputs their settings
-      .EXAMPLE
-      $policies = get-conditionalAccessPolicySettings
-      .EXAMPLE
-      $policy = get-conditionalAccessPolicySettings -policyId 533ceb01-3603-48cb-8586-56a60153939d
-      .PARAMETER policyId
-      GUID of the policy you wish to return, if left empty, all policies will be returned
-      .NOTES
-      filename: get-conditionalAccessPolicySettings.ps1
-      author: Jos Lieben
-      blog: www.lieben.nu
-      created: 12/6/2018
-      requires: global azure rm token
-    #>
-    Param(
-        $policyId #if not specified, return all policies
-    )
-
-    $header = @{
-    'Authorization' = 'Bearer ' + $rmToken
-    'X-Requested-With'= 'XMLHttpRequest'
-    'x-ms-client-request-id'= [guid]::NewGuid()
-    'x-ms-correlation-id' = [guid]::NewGuid()}
-    if(!$policyId){
-        $url = "https://main.iam.ad.ext.azure.com/api/Policies/Policies?top=100&nextLink=null&appId=&includeBaseline=true"
-        $policies = @(Invoke-RestMethod -Uri $url -Headers $header -Method GET -ErrorAction Stop).items
-        foreach($policy in $policies){
-            get-conditionalAccessPolicySettings -Username $Username -Password $Password -policyId $policy.policyId
-        }
-    }else{
-        $url = "https://main.iam.ad.ext.azure.com/api/Policies/$policyId"
-        try{
-            $policy = Invoke-RestMethod -Uri $url -Headers $header -Method GET -ErrorAction Stop
-            Write-Output $policy
-        }catch{}
-    }
-}
-=======
-
-<#
-.SYNOPSIS
-This function is used to get device configuration policy assignment from the Graph API REST interface
-.DESCRIPTION
-The function connects to the Graph API Interface and gets a device configuration policy assignment
-.EXAMPLE
-Get-DeviceConfigurationPolicyAssignment $id guid
-Returns any device configuration policy assignment configured in Intune
-.NOTES
-NAME: Get-DeviceConfigurationPolicyAssignment
-#>
-
-[cmdletbinding()]
-
-param
-(
-    [Parameter(Mandatory=$true,HelpMessage="Enter id (guid) for the Device Configuration Policy you want to check assignment")]
-    $id
-)
-
-$graphApiVersion = "Beta"
-$DCP_resource = "deviceManagement/deviceConfigurations"
-
-    try {
-
-    $uri = "https://graph.microsoft.com/$graphApiVersion/$($DCP_resource)/$id/groupAssignments"
-    (Invoke-RestMethod -Uri $uri -Headers $authToken -Method Get).Value
-
-    }
-
-    catch {
-
-    $ex = $_.Exception
-    $errorResponse = $ex.Response.GetResponseStream()
-    $reader = New-Object System.IO.StreamReader($errorResponse)
-    $reader.BaseStream.Position = 0
-    $reader.DiscardBufferedData()
-    $responseBody = $reader.ReadToEnd();
-    Write-Host "Response content:`n$responseBody" -f Red
-    Write-Error "Request to $Uri failed with HTTP Status $($ex.Response.StatusCode) $($ex.Response.StatusDescription)"
-    write-host
-    break
-
-    }
-
-}
-
-
->>>>>>> c9add308
-Function Format-MsGraphData(){
-    <#
-    .SYNOPSIS
-    This function CLeansup Values Returned By Microsoft Graph
-    .DESCRIPTION
-    This function CLeansup Values Returned By Microsoft Graph
-    .EXAMPLE
-    Format-MsGraphData -Value "@Odata.Type"
-    Returns "Type"
-    .NOTES
-    NAME: Format-MsGraphData
-    #>
-    [cmdletbinding()]
-    param
-    (
-        [Parameter(Mandatory=$false)]
-        [AllowEmptyString()]
-        [AllowNull()]
-        [String]$Value
-    )
-    $Value = $Value -replace "#microsoft.graph.",""
-    $Value = $Value -replace "windows","win"
-    $Value = $Value -replace "StoreforBusiness","SfB"
-    $Value = $Value -replace "@odata.",""
-    if($Value -ne $null -and $Value -match "@{*"){
-        $Value = $Value -replace "@{",""
-        $Value = $Value -replace "}",""
-        $Value = $Value -replace ";",""
-    }
-    if($Value -match $DateTimeRegex){
-        try{
-            [DateTime]$Date = ([DateTime]::Parse($Value))
-            $Value = "$($Date.ToShortDateString()) $($Date.ToShortTimeString())"
-        } catch {
-        
-        }
-    }
-    return $value
-}
-
-#endregion
-
-#region Dynamic Variables and Parameters
-########################################################
-
-$LogFilePath = "$LogFilePathFolder\{0}_{1}_{2}.log" -f ($ScriptName -replace ".ps1", ''),$ScriptVersion,(Get-Date -uformat %Y%m%d%H%M)
-
-#endregion
-
-#region Initialization
-########################################################
-
-New-Folder $LogFilePathFolder
-Write-Log "Start Script $Scriptname"
-
-#region Loading Modules
-Write-Log "Checking for AzureAD module..."
-$AadModule = Get-Module -Name "AzureAD" -ListAvailable
-if ($AadModule -eq $null) {
-    Write-Log "AzureAD PowerShell module not found, looking for AzureADPreview"
-    $AadModule = Get-Module -Name "AzureADPreview" -ListAvailable
-}
-
-if ($AadModule -eq $null) {
-    write-Log "AzureAD Powershell module not installed..." -Type Warn
-    write-Log "Install by running 'Install-Module AzureAD' or 'Install-Module AzureADPreview' from an elevated PowerShell prompt" -Type Warn
-    write-Log "Script can't continue..." -Type Warn
-    exit
-}
-Write-Log "Checking for PSWord module..."
-$PSWordModule = Get-Module -Name "PSWord" -ListAvailable
-if ($PSWordModule -eq $null) {
-    write-Log "PSWord Powershell module not installed..." -Type Warn
-    write-Log "Install by running 'Install-Module PSWord' from an elevated PowerShell prompt" -Type Warn
-    write-Log "Script can't continue..." -Type Warn
-    exit
-}
-    
-#endregion
-#region Authentication
-$credentials = Get-Credential -Message "Please enter Office 365 / Azure global admin credentials"
-$user = $credentials.GetNetworkCredential().UserName
-$password = $credentials.GetNetworkCredential().Password
-
-$Global:authToken = get-graphTokenForIntune -User  $user -Password $password
-$Global:rmToken = get-azureRMToken -Username $user -Password $password
-
-#endregion
-#endregion
-
-#region Main Script
-########################################################
-
-#region Save Path
-try{
-    $SaveFileDialog = New-Object windows.forms.savefiledialog
-<<<<<<< HEAD
-    $SaveFileDialog.initialDirectory = $LogFilePathFolder 
-    $SaveFileDialog.title = "Save File to Disk (If File exists, content will be appended)"   
-    $SaveFileDialog.filter = "Word Document (*.docx)|*.docx" 
-    $SaveFileDialog.ShowHelp = $True   
-    Write-Log "Where would you like to create documentation file?... (see File Save Dialog)"
-    $result = $SaveFileDialog.ShowDialog()    
-    if($result -eq "OK")    {    
-        Write-Log "Selected File and Location: $($SaveFileDialog.filename )" 
-        $FullDocumentationPath = $SaveFileDialog.filename
-    } 
-    else { 
-        Write-Log "File Save Dialog Cancelled! Using Default Path: $LogFilePathFolder\$DocumentName" -Type Warn
-        $FullDocumentationPath = "$LogFilePathFolder\$DocumentName"
-    } 
-    $SaveFileDialog.Dispose()
-} catch {
-    Write-Log "File Save Dialog Cancelled! Using Default Path: $LogFilePathFolder\$DocumentName" -Type Warn
-=======
-    $SaveFileDialog.initialDirectory = $ScriptPath
-    $SaveFileDialog.title = "Save File to Disk (If File exists, content will be appended)"
-    $SaveFileDialog.filter = "Word Document (*.docx)|*.docx"
-    $SaveFileDialog.ShowHelp = $True
-    Write-Log "Where would you like to create documentation file?...(see File Save Dialog)"
-    $result = $SaveFileDialog.ShowDialog()
-    if($result -eq "OK") { 
-        Write-Log "Selected File and Location: $($SaveFileDialog.filename)"
-        $FullDocumentationPath = $SaveFileDialog.filename
-    } else {
-        Write-Log "File Save Dialog Cancelled! Using Default Path: $ScriptPath\$DocumentName" -Type Warn
-        $FullDocumentationPath = "$ScriptPath\$DocumentName"
-    }
-    $SaveFileDialog.Dispose()
-} catch {
-    Write-Log "File Save Dialog Cancelled! Using Default Path: $ScriptPath\$DocumentName" -Type Warn
->>>>>>> c9add308
-}
-#endregion
-
-
-#region Document Apps
-
-<<<<<<< HEAD
-$Intune_Apps = @()
-Get-IntuneApplication | foreach {
-    $App_Assignment = Get-ApplicationAssignment -ApplicationId $_.id
-    if($App_Assignment){
-        $Intune_App = New-Object -TypeName PSObject
-        $Intune_App | Add-Member Noteproperty "Publisher" $_.publisher
-        $Intune_App | Add-Member Noteproperty "DisplayName" $_.displayName
-        $Intune_App | Add-Member Noteproperty "Type" (Format-MsGraphData $_.'@odata.type')
-        $Assignments = @()
-        foreach($Assignment in $App_Assignment) {
-            $Assignments += "$((Get-AADGroup -id $Assignment.target.groupId).displayName)`n - Intent:$($Assignment.intent)"
-=======
-    $Intune_Apps = @()
-    Get-IntuneApplication | foreach {
-        $App_Assignment = Get-ApplicationAssignment -ApplicationId $_.id
-        if($App_Assignment){
-            $Intune_App = New-Object -TypeName PSObject
-            $Intune_App | Add-Member Noteproperty "Publisher" $_.publisher
-            $Intune_App | Add-Member Noteproperty "DisplayName" $_.displayName
-            $Intune_App | Add-Member Noteproperty "Type" (Format-MsGraphData $_.'@odata.type')
-            $Assignments = @()
-            foreach($Assignment in $App_Assignment) {
-                $Assignments += "$((Get-AADGroup -id $Assignment.target.groupId).displayName)`n - Intent:$($Assignment.intent)"
-            }
-            $Intune_App | Add-Member Noteproperty "Assignments" ($Assignments -join "`n")
-            $Intune_Apps += $Intune_App
->>>>>>> c9add308
-        }
-        $Intune_App | Add-Member Noteproperty "Assignments" ($Assignments -join "`n")
-        $Intune_Apps += $Intune_App
-    }
-} 
-Add-WordText -FilePath $FullDocumentationPath -Heading Heading1 -Text "Applications"
-$Intune_Apps | Sort-Object Publisher,DisplayName | Add-WordTable -FilePath $FullDocumentationPath -AutoFitStyle Contents -Design LightListAccent2
-
-#endregion
-#region Document Compliance Policies
-
-Add-WordText -FilePath $FullDocumentationPath -Heading Heading1 -Text "Compliance Policies"
-$DCPs = Get-DeviceCompliancePolicy
-foreach($DCP in $DCPs){
-
-    write-Log "Device Compliance Policy: $($DCP.displayName)"
-    Add-WordText -FilePath $FullDocumentationPath -Heading Heading2 -Text $DCP.displayName
-    
-    $ht2 = @{}
-    $DCP.psobject.properties | Foreach { $ht2[(Format-MsGraphData $($_.Name))] = (Format-MsGraphData $($_.Value)) }
-    ($ht2.GetEnumerator() | Sort-Object -Property Name | Select-Object Name,Value) | Add-WordTable -FilePath $FullDocumentationPath -AutoFitStyle Window -Design LightListAccent2 
-
-    $id = $DCP.id
-    $DCPA = Get-DeviceCompliancePolicyAssignment -id $id
-
-    if($DCPA){
-        write-Log "Getting Compliance Policy assignment..."
-        Add-WordText -FilePath $FullDocumentationPath -Heading Heading3 -Text "Assignments"
-        
-<<<<<<< HEAD
-        if($DCPA.count -gt 1){
-            $Assignments = @()
-            foreach($group in $DCPA){
-                $Assignments += (Get-AADGroup -id $group.target.groupId).displayName
-=======
-        $ht2 = @{}
-        $DCP.psobject.properties | Foreach { $ht2[(Format-MsGraphData $($_.Name))] = (Format-MsGraphData $($_.Value)) }
-        ($ht2.GetEnumerator() | Sort-Object -Property Name | Select-Object Name,Value) | Add-WordTable -FilePath $FullDocumentationPath -AutoFitStyle Window -Design LightListAccent2 
-
-        $id = $DCP.id
-        $DCPA = Get-DeviceCompliancePolicyAssignment -id $id
-
-        if($DCPA){
-            write-Log "Getting Compliance Policy assignment..."
-            Add-WordText -FilePath $FullDocumentationPath -Heading Heading3 -Text "Assignments"
-            
-            if($DCPA.count -gt 1){
-                $Assignments = @()
-                foreach($group in $DCPA){
-                    $Assignments += (Get-AADGroup -id $group.target.groupId).displayName
-                }
-                $Assignments | Add-WordText -FilePath $FullDocumentationPath -Size 12
-            } else {
-                (Get-AADGroup -id $DCPA.target.groupId).displayName | Add-WordText -FilePath $FullDocumentationPath -Size 12
->>>>>>> c9add308
-            }
-            $Assignments | Add-WordText -FilePath $FullDocumentationPath -Size 12
-        } else {
-            (Get-AADGroup -id $DCPA.target.groupId).displayName | Add-WordText -FilePath $FullDocumentationPath -Size 12
-        }
-        
-    }
-}
-
-#endregion
-#region Document T&C
-<<<<<<< HEAD
-write-Log "Terms and Conditions"
-$GAndT = Get-TermsAndConditions 
-if($GAndT){
-    Add-WordText -FilePath $FullDocumentationPath -Heading Heading1 -Text "Terms and Conditions"
-    $GAndT | Add-WordTable -FilePath $FullDocumentationPath -AutoFitStyle Contents -Design LightListAccent2
-}
-#endregion
-#region Document EnrollmentRestrictions
-$Org = Get-Organization
-$id = $Org.id
-
-Add-WordText -FilePath $FullDocumentationPath -Heading Heading1 -Text "Device Enrollment Restrictions"
-$Restrictions = (Get-DeviceEnrollmentRestrictions -id $id)
-
-foreach($restriction in $Restrictions){
-=======
-    write-Log "Terms and Conditions"
-    $GAndT = Get-TermsAndConditions 
-    if($GAndT){
-        Add-WordText -FilePath $FullDocumentationPath -Heading Heading1 -Text "Terms and Conditions"
-        $GAndT | ForEach-Object { $_ | Select-Object -Property id,createdDateTime,modifiedDateTime,displayName,title,version }| Add-WordTable -FilePath $FullDocumentationPath -AutoFitStyle Contents -Design LightListAccent2
-    }
-#endregion
-#region Document EnrollmentRestrictions
-
-    
-    Add-WordText -FilePath $FullDocumentationPath -Heading Heading1 -Text "Device Enrollment Restrictions"
-    $Restrictions = Get-DeviceEnrollmentConfigurations
->>>>>>> c9add308
-    $ht2 = @{}
-    $restriction.psobject.properties | Foreach { if($_.Name -ne "@odata.context"){$ht2[(Format-MsGraphData $($_.Name))] = ((Format-MsGraphData "$($_.Value) "))} }
-    ($ht2.GetEnumerator() | Sort-Object -Property Name | Select-Object Name,Value) | Add-WordTable -FilePath $FullDocumentationPath -AutoFitStyle Window -Design LightListAccent2
-}
-#endregion
-#region Document Device Configurations
-
-Add-WordText -FilePath $FullDocumentationPath -Heading Heading1 -Text "Device Configuration"
-$DCPs = Get-DeviceConfigurationPolicy
-
-foreach($DCP in $DCPs){
-
-    write-Log "Device Compliance Policy: $($DCP.displayName)"
-    Add-WordText -FilePath $FullDocumentationPath -Heading Heading2 -Text $DCP.displayName
-    
-    $ht2 = @{}
-    $DCP.psobject.properties | Foreach { 
-        $ht2[(Format-MsGraphData $($_.Name))] = if((Format-MsGraphData "$($_.Value)").Length -gt $MaxStringLengthSettings){
-                "$((Format-MsGraphData "$($_.Value)").substring(0, $MaxStringLengthSettings))..."
-            } else {
-                "$((Format-MsGraphData "$($_.Value)")) "
-            }
-    }
-    ($ht2.GetEnumerator() | Sort-Object -Property Name | Select-Object Name,Value) | Add-WordTable -FilePath $FullDocumentationPath -AutoFitStyle Window -Design LightListAccent2
-
-    $id = $DCP.id
-    $DCPA = Get-DeviceConfigurationPolicyAssignment -id $id
-
-    if($DCPA){
-        write-Log "Getting Compliance Policy assignment..."
-        Add-WordText -FilePath $FullDocumentationPath -Heading Heading3 -Text "Assignments"
-        
-        if($DCPA.count -gt 1){
-            $Assignments = @()
-            foreach($group in $DCPA){
-                $Assignments += (Get-AADGroup -id $group.target.groupId).displayName
-            }
-            $Assignments | Add-WordText -FilePath $FullDocumentationPath -Size 12
-        } else {
-            $Assignments += (Get-AADGroup -id $DCPA.target.groupId).displayName | Add-WordText -FilePath $FullDocumentationPath  -Size 12
-        }
-        
-    }
-}
-
-#endregion
-
-#region Conditional Access
-
-Add-WordText -FilePath $FullDocumentationPath -Heading Heading1 -Text "Conditional Access Configuration"
-$CAPs = get-conditionalAccessPolicySettings
-foreach($CAP in $CAPs){
-    write-Log "Conditional Access Policy: $($CAP.policyName)"
-    Add-WordText -FilePath $FullDocumentationPath -Heading Heading2 -Text $CAP.policyName
-    
-    $ht2 = @{}
-    $CAP.psobject.properties | Foreach { 
-        $ht2[(Format-MsGraphData $($_.Name))] = if((Format-MsGraphData "$($_.Value)").Length -gt $MaxStringLengthSettings){
-                "$((Format-MsGraphData "$($_.Value)").substring(0, $MaxStringLengthSettings))..."
-            } else {
-                "$((Format-MsGraphData "$($_.Value)")) "
-            }
-    }
-    ($ht2.GetEnumerator() | Sort-Object -Property Name | Select-Object Name,Value) | Add-WordTable -FilePath $FullDocumentationPath -AutoFitStyle Window -Design LightListAccent2
-
-    Add-WordText -FilePath $FullDocumentationPath -Heading Heading3 -Text "Assignments (include)"
-    $Assignments = @()
-    foreach($assignment in $CAP.usersV2.included.groupIds){        
-        $Assignments += (Get-AADGroup -id $assignment).displayName
-    }
-    foreach($assignment in $CAP.usersV2.included.userIds){        
-        $Assignments += (Get-AADUserDetails -userGuid $assignment).displayName
-    }
-    $Assignments | Add-WordText -FilePath $FullDocumentationPath -Size 12  
-      
-    Add-WordText -FilePath $FullDocumentationPath -Heading Heading3 -Text "Assignments (exclude)"
-    $Assignments = @()
-    foreach($assignment in $CAP.usersV2.excluded.groupIds){        
-        $Assignments += (Get-AADGroup -id $assignment).displayName
-    }
-    foreach($assignment in $CAP.usersV2.excluded.userIds){        
-        $Assignments += (Get-AADUserDetails -userGuid $assignment).displayName
-    }
-    $Assignments | Add-WordText -FilePath $FullDocumentationPath -Size 12        
-}
-
-
-#endregion
-
-#endregion
-
-#region Finishing
-########################################################
-
-Write-Log "End Script $Scriptname"
-
-#endregion
+<#
+.DESCRIPTION
+This Script documents an Intune Tenand with almostb all settings, which are available over the Graph API.
+
+The Script is using the PSWord and AzureAD Module. Therefore you have to install them first.
+
+.EXAMPLE
+
+
+.NOTES
+Author: Thomas Kurth/baseVISION
+Co-Author: jflieben
+Date:   30.6.2017
+
+History
+    001: First Version
+    002: SetRegistryKey Function now allows to set empty values
+    003: Change CreateFolder Function to first create folder and then write the log. Otherwise whe function can fail, when the logfile folder doesn't exist.
+    004: Improved Log Action
+    005: Version is now taken from Variable, Log can be written to Windows Event, 
+         ScriptName does no longer contain Script FileName, which is now available in $CurrentFileName 
+    006: ScriptPath not allways read correctly. Sometimes it was a relative path.
+    007: Better formating and Option to specify the Save As location
+    008: Jos Lieben: Fixed a few things and added Conditional Access Policies
+
+
+ExitCodes:
+    99001: Could not Write to LogFile
+    99002: Could not Write to Windows Log
+    99003: Could not Set ExitMessageRegistry
+
+#>
+[CmdletBinding()]
+Param()
+## Manual Variable Definition
+########################################################
+$DebugPreference = "Continue"
+$ScriptVersion = "008"
+$ScriptName = "DocumentIntune"
+
+$LogFilePathFolder     = Join-Path -Path $Env:TEMP -ChildPath $ScriptName
+
+# Log Configuration
+$DefaultLogOutputMode  = "Console" # "Console-LogFile","Console-WindowsEvent","LogFile-WindowsEvent","Console","LogFile","WindowsEvent","All"
+$DefaultLogWindowsEventSource = $ScriptName
+$DefaultLogWindowsEventLog = "CustomPS"
+
+$MaxStringLengthSettings = 350
+$DocumentName = "DocumentIntune.docx"
+$DateTimeRegex = "\d{4}-\d{2}-\d{2}T\d{2}:\d{2}:\d{2}\.\d{7}Z" 
+ 
+#region Functions
+########################################################
+
+function Write-Log {
+    <#
+    .DESCRIPTION
+    Write text to a logfile with the current time.
+
+    .PARAMETER Message
+    Specifies the message to log.
+
+    .PARAMETER Type
+    Type of Message ("Info","Debug","Warn","Error").
+
+    .PARAMETER OutputMode
+    Specifies where the log should be written. Possible values are "Console","LogFile" and "Both".
+
+    .PARAMETER Exception
+    You can write an exception object to the log file if there was an exception.
+
+    .EXAMPLE
+    Write-Log -Message "Start process XY"
+
+    .NOTES
+    This function should be used to log information to console or log file.
+    #>
+    param(
+        [Parameter(Mandatory=$true,Position=1)]
+        [String]
+        $Message
+    ,
+        [Parameter(Mandatory=$false)]
+        [ValidateSet("Info","Debug","Warn","Error")]
+        [String]
+        $Type = "Debug"
+    ,
+        [Parameter(Mandatory=$false)]
+        [ValidateSet("Console-LogFile","Console-WindowsEvent","LogFile-WindowsEvent","Console","LogFile","WindowsEvent","All")]
+        [String]
+        $OutputMode = $DefaultLogOutputMode
+    ,
+        [Parameter(Mandatory=$false)]
+        [Exception]
+        $Exception
+    )
+    
+    $DateTimeString = Get-Date -Format "yyyy-MM-dd HH:mm:sszz"
+    $Output = ($DateTimeString + "`t" + $Type.ToUpper() + "`t" + $Message)
+    if($Exception){
+        $ExceptionString =  ("[" + $Exception.GetType().FullName + "] " + $Exception.Message)
+        $Output = "$Output - $ExceptionString"
+    }
+
+    if ($OutputMode -eq "Console" -OR $OutputMode -eq "Console-LogFile" -OR $OutputMode -eq "Console-WindowsEvent" -OR $OutputMode -eq "All") {
+        if($Type -eq "Error"){
+            Write-Error $output
+        } elseif($Type -eq "Warn"){
+            Write-Warning $output
+        } elseif($Type -eq "Debug"){
+            Write-Debug $output
+        } else{
+            Write-Verbose $output -Verbose
+        }
+    }
+    
+    if ($OutputMode -eq "LogFile" -OR $OutputMode -eq "Console-LogFile" -OR $OutputMode -eq "LogFile-WindowsEvent" -OR $OutputMode -eq "All") {
+        try {
+            Add-Content $LogFilePath -Value $Output -ErrorAction Stop
+        } catch {
+            exit 99001
+        }
+    }
+
+    if ($OutputMode -eq "Console-WindowsEvent" -OR $OutputMode -eq "WindowsEvent" -OR $OutputMode -eq "LogFile-WindowsEvent" -OR $OutputMode -eq "All") {
+        try {
+            New-EventLog -LogName $DefaultLogWindowsEventLog -Source $DefaultLogWindowsEventSource -ErrorAction SilentlyContinue
+            switch ($Type) {
+                "Warn" {
+                    $EventType = "Warning"
+                    break
+                }
+                "Error" {
+                    $EventType = "Error"
+                    break
+                }
+                default {
+                    $EventType = "Information"
+                }
+            }
+            Write-EventLog -LogName $DefaultLogWindowsEventLog -Source $DefaultLogWindowsEventSource -EntryType $EventType -EventId 1 -Message $Output -ErrorAction Stop
+        } catch {
+            exit 99002
+        }
+    }
+}
+
+function New-Folder{
+    <#
+    .DESCRIPTION
+    Creates a Folder if it's not existing.
+
+    .PARAMETER Path
+    Specifies the path of the new folder.
+
+    .EXAMPLE
+    CreateFolder "c:\temp"
+
+    .NOTES
+    This function creates a folder if doesn't exist.
+    #>
+    param(
+        [Parameter(Mandatory=$True,Position=1)]
+        [string]$Path
+    )
+	# Check if the folder Exists
+
+	if (Test-Path $Path) {
+		Write-Log "Folder: $Path Already Exists"
+	} else {
+		New-Item -Path $Path -type directory | Out-Null
+		Write-Log "Creating $Path"
+	}
+}
+
+function get-graphTokenForIntune(){
+    <#
+      .SYNOPSIS
+      Retrieve special graph token to interact with the beta (and normal) Intune endpoint
+      .DESCRIPTION
+      this function wil also, if needed, register the well known microsoft ID for intune PS management
+      .EXAMPLE
+      $token = get-graphTokenForIntune -Username you@domain.com -Password Welcome01
+      .PARAMETER Username
+      the UPN of a user with global admin permissions
+      .PARAMETER Password
+      Password of Username
+      .NOTES
+      author: Jos Lieben
+      blog: www.lieben.nu
+      created: 12/6/2018
+      requires: get-azureRMtoken.ps1
+    #>    
+    Param(
+        [Parameter(Mandatory=$true)]$User,
+        [Parameter(Mandatory=$true)]$Password
+    )
+    $userUpn = New-Object "System.Net.Mail.MailAddress" -ArgumentList $User
+    $tenant = $userUpn.Host
+    $AadModule = Get-Module -Name "AzureAD" -ListAvailable
+    if ($AadModule -eq $null) {$AadModule = Get-Module -Name "AzureADPreview" -ListAvailable}
+    if ($AadModule -eq $null) {
+        write-error "AzureAD Powershell module not installed...install this module into your automation account (add from the gallery) and rerun this runbook" -erroraction Continue
+        Throw
+    }
+    if($AadModule.count -gt 1){
+        $Latest_Version = ($AadModule | select version | Sort-Object)[-1]
+        $aadModule = $AadModule | ? { $_.version -eq $Latest_Version.version }
+        if($AadModule.count -gt 1){$aadModule = $AadModule | select -Unique}
+    }
+
+    $adal = Join-Path $AadModule.ModuleBase "Microsoft.IdentityModel.Clients.ActiveDirectory.dll"
+    $adalforms = Join-Path $AadModule.ModuleBase "Microsoft.IdentityModel.Clients.ActiveDirectory.Platform.dll"
+
+    [System.Reflection.Assembly]::LoadFrom($adal) | Out-Null
+    [System.Reflection.Assembly]::LoadFrom($adalforms) | Out-Null
+    $clientId = "d1ddf0e4-d672-4dae-b554-9d5bdfd93547"
+    $redirectUri = "urn:ietf:wg:oauth:2.0:oob"
+    $resourceAppIdURI = "https://graph.microsoft.com"
+    $authority = "https://login.microsoftonline.com/$Tenant"
+
+    try {
+        $authContext = New-Object "Microsoft.IdentityModel.Clients.ActiveDirectory.AuthenticationContext" -ArgumentList $authority
+        $platformParameters = New-Object "Microsoft.IdentityModel.Clients.ActiveDirectory.PlatformParameters" -ArgumentList "Auto"
+        $userId = New-Object "Microsoft.IdentityModel.Clients.ActiveDirectory.UserIdentifier" -ArgumentList ($User, "OptionalDisplayableId")
+        $userCredentials = new-object Microsoft.IdentityModel.Clients.ActiveDirectory.UserPasswordCredential -ArgumentList $userUpn,$Password
+        $authResult = [Microsoft.IdentityModel.Clients.ActiveDirectory.AuthenticationContextIntegratedAuthExtensions]::AcquireTokenAsync($authContext, $resourceAppIdURI, $clientid, $userCredentials);
+        if($authResult.Exception -and $authResult.Exception.ToString() -like "*Send an interactive authorization request*"){
+            try{
+                #Intune Powershell has not yet been authorized, let's try to do this on the fly;
+                $apiToken = get-azureRMToken -Username $User -Password $Password
+                $header = @{
+                'Authorization' = 'Bearer ' + $apiToken
+                'X-Requested-With'= 'XMLHttpRequest'
+                'x-ms-client-request-id'= [guid]::NewGuid()
+                'x-ms-correlation-id' = [guid]::NewGuid()}
+                $url = "https://main.iam.ad.ext.azure.com/api/RegisteredApplications/d1ddf0e4-d672-4dae-b554-9d5bdfd93547/Consent?onBehalfOfAll=true" #this is the Microsoft Intune Powershell app ID managed by Microsoft
+                Invoke-RestMethod -Uri $url -Headers $header -Method POST -ErrorAction Stop
+                $authResult = [Microsoft.IdentityModel.Clients.ActiveDirectory.AuthenticationContextIntegratedAuthExtensions]::AcquireTokenAsync($authContext, $resourceAppIdURI, $clientid, $userCredentials);
+            }catch{
+                Throw "You have not yet authorized Powershell, visit https://login.microsoftonline.com/$Tenant/oauth2/authorize?client_id=d1ddf0e4-d672-4dae-b554-9d5bdfd93547&response_type=code&redirect_uri=urn%3Aietf%3Awg%3Aoauth%3A2.0%3Aoob&response_mode=query&resource=https%3A%2F%2Fgraph.microsoft.com%2F&state=12345&prompt=admin_consent using a global administrator"
+            }
+        }
+        $authResult = $authResult.Result
+        if(!$authResult.AccessToken){
+            Throw "access token is null!"
+        }else{
+            return $authResult.AccessToken
+        }
+    }catch {
+        write-error "Failed to retrieve access token from Azure" -erroraction Continue
+        write-error $_ -erroraction Stop
+    }
+}
+
+Function Get-IntuneApplication(){
+
+    <#
+    .SYNOPSIS
+    This function is used to get applications from the Graph API REST interface
+    .DESCRIPTION
+    The function connects to the Graph API Interface and gets any applications added
+    .EXAMPLE
+    Get-IntuneApplication
+    Returns any applications configured in Intune
+    .NOTES
+    NAME: Get-IntuneApplication
+    #>
+
+    [cmdletbinding()]
+
+    param
+    (
+        $Name
+    )
+
+    $graphApiVersion = "Beta"
+    $Resource = "deviceAppManagement/mobileApps"
+    $graphHeader = @{
+        'Authorization' = 'Bearer ' + $authToken
+        'X-Requested-With'= 'XMLHttpRequest'
+        'x-ms-client-request-id'= [guid]::NewGuid()
+        'x-ms-correlation-id' = [guid]::NewGuid()}
+    try {
+        if($Name){
+            $uri = "https://graph.microsoft.com/$graphApiVersion/$($Resource)"
+
+            (Invoke-RestMethod -Uri $uri -Headers $graphHeader -Method Get).Value | Where-Object { ($_.'displayName').contains("$Name") -and (!($_.'@odata.type').Contains("managed")) -and (!($_.'@odata.type').Contains("#microsoft.graph.iosVppApp")) }
+        } else {
+            $uri = "https://graph.microsoft.com/$graphApiVersion/$($Resource)"
+            (Invoke-RestMethod -Uri $uri -Headers $graphHeader -Method Get).Value | Where-Object { (!($_.'@odata.type').Contains("managed")) -and (!($_.'@odata.type').Contains("#microsoft.graph.iosVppApp")) }
+        }
+    } catch {
+        $ex = $_.Exception
+        Write-Log "Request to $Uri failed with HTTP Status $([int]$ex.Response.StatusCode) $($ex.Response.StatusDescription)" -Type Error
+        $errorResponse = $ex.Response.GetResponseStream()
+        $reader = New-Object System.IO.StreamReader($errorResponse)
+        $reader.BaseStream.Position = 0
+        $reader.DiscardBufferedData()
+        $responseBody = $reader.ReadToEnd();
+        Write-Log "Response content:`n$responseBody" -Type Error
+        Write-Log "Request to $Uri failed with HTTP Status $($ex.Response.StatusCode) $($ex.Response.StatusDescription)" -Type Error
+    }
+
+}
+
+Function Get-ApplicationAssignment(){
+
+    <#
+    .SYNOPSIS
+    This function is used to get an application assignment from the Graph API REST interface
+    .DESCRIPTION
+    The function connects to the Graph API Interface and gets an application assignment
+    .EXAMPLE
+    Get-ApplicationAssignment
+    Returns an Application Assignment configured in Intune
+    .NOTES
+    NAME: Get-ApplicationAssignment
+    #>
+
+    [cmdletbinding()]
+    param
+    (
+        $ApplicationId
+    )
+    $graphHeader = @{
+        'Authorization' = 'Bearer ' + $authToken
+        'X-Requested-With'= 'XMLHttpRequest'
+        'x-ms-client-request-id'= [guid]::NewGuid()
+        'x-ms-correlation-id' = [guid]::NewGuid()}
+    $graphApiVersion = "Beta"
+    $Resource = "deviceAppManagement/mobileApps/$ApplicationId/?`$expand=categories,assignments&_=1530020353167"
+    try {
+
+        if(!$ApplicationId){
+            write-Log "No Application Id specified, specify a valid Application Id" -Type Error
+            break
+        } else {
+            $uri = "https://graph.microsoft.com/$graphApiVersion/$($Resource)"
+            (Invoke-RestMethod -Uri $uri -Headers $graphHeader -Method Get).Assignments
+        }
+
+    }
+
+    catch {
+
+    $ex = $_.Exception
+    $errorResponse = $ex.Response.GetResponseStream()
+    $reader = New-Object System.IO.StreamReader($errorResponse)
+    $reader.BaseStream.Position = 0
+    $reader.DiscardBufferedData()
+    $responseBody = $reader.ReadToEnd();
+    Write-Host "Response content:`n$responseBody" -f Red
+    Write-Error "Request to $Uri failed with HTTP Status $($ex.Response.StatusCode) $($ex.Response.StatusDescription)"
+    write-host
+    break
+
+    }
+
+}
+
+
+Function Get-AADGroup(){
+    <#
+    .SYNOPSIS
+    This function is used to get AAD Groups from the Graph API REST interface
+    .DESCRIPTION
+    The function connects to the Graph API Interface and gets any Groups registered with AAD
+    .EXAMPLE
+    Get-AADGroup
+    Returns all users registered with Azure AD
+    .NOTES
+    NAME: Get-AADGroup
+    #>
+
+    [cmdletbinding()]
+
+    param
+    (
+        $GroupName,
+        $id,
+        [switch]$Members
+    )
+
+    # Defining Variables
+    $graphApiVersion = "v1.0"
+    $Group_resource = "groups"
+    $graphHeader = @{
+        'Authorization' = 'Bearer ' + $authToken
+        'X-Requested-With'= 'XMLHttpRequest'
+        'x-ms-client-request-id'= [guid]::NewGuid()
+        'x-ms-correlation-id' = [guid]::NewGuid()}
+    try {
+        if($id){
+            $uri = "https://graph.microsoft.com/$graphApiVersion/$($Group_resource)?`$filter=id eq '$id'"
+
+            (Invoke-RestMethod -Uri $uri -Headers $graphHeader -Method Get).Value
+        } elseif($GroupName -eq "" -or $GroupName -eq $null){
+            $uri = "https://graph.microsoft.com/$graphApiVersion/$($Group_resource)"
+            (Invoke-RestMethod -Uri $uri -Headers $graphHeader -Method Get).Value
+        } else {
+            if(!$Members){
+                $uri = "https://graph.microsoft.com/$graphApiVersion/$($Group_resource)?`$filter=displayname eq '$GroupName'"
+                (Invoke-RestMethod -Uri $uri -Headers $graphHeader -Method Get).Value
+            } elseif($Members){
+
+            $uri = "https://graph.microsoft.com/$graphApiVersion/$($Group_resource)?`$filter=displayname eq '$GroupName'"
+            $Group = (Invoke-RestMethod -Uri $uri -Headers $graphHeader -Method Get).Value
+
+
+                if($Group){
+                    $GID = $Group.id
+                    $Group.displayName
+                    $uri = "https://graph.microsoft.com/$graphApiVersion/$($Group_resource)/$GID/Members"
+
+                    (Invoke-RestMethod -Uri $uri -Headers $graphHeader -Method Get).Value
+                }
+            }
+        }
+    } catch {
+
+        $ex = $_.Exception
+        $errorResponse = $ex.Response.GetResponseStream()
+        $reader = New-Object System.IO.StreamReader($errorResponse)
+        $reader.BaseStream.Position = 0
+        $reader.DiscardBufferedData()
+        $responseBody = $reader.ReadToEnd();
+        Write-Log "Response content:`n$responseBody" -Type Error
+        Write-Log "Request to $Uri failed with HTTP Status $($ex.Response.StatusCode) $($ex.Response.StatusDescription)" -Type Error
+    }
+}
+
+Function Get-DeviceCompliancePolicy(){
+
+    <#
+    .SYNOPSIS
+    This function is used to get device compliance policies from the Graph API REST interface
+    .DESCRIPTION
+    The function connects to the Graph API Interface and gets any device compliance policies
+    .EXAMPLE
+    Get-DeviceCompliancePolicy
+    Returns any device compliance policies configured in Intune
+    .EXAMPLE
+    Get-DeviceCompliancePolicy -Android
+    Returns any device compliance policies for Android configured in Intune
+    .EXAMPLE
+    Get-DeviceCompliancePolicy -iOS
+    Returns any device compliance policies for iOS configured in Intune
+    .NOTES
+    NAME: Get-DeviceCompliancePolicy
+    #>
+
+    [cmdletbinding()]
+
+    param
+    (
+        $Name,
+        [switch]$Android,
+        [switch]$iOS,
+        [switch]$Win10
+    )
+
+    $graphApiVersion = "Beta"
+    $Resource = "deviceManagement/deviceCompliancePolicies"
+    $graphHeader = @{
+        'Authorization' = 'Bearer ' + $authToken
+        'X-Requested-With'= 'XMLHttpRequest'
+        'x-ms-client-request-id'= [guid]::NewGuid()
+        'x-ms-correlation-id' = [guid]::NewGuid()}
+    try {
+
+        $Count_Params = 0
+
+        if($Android.IsPresent){ $Count_Params++ }
+        if($iOS.IsPresent){ $Count_Params++ }
+        if($Win10.IsPresent){ $Count_Params++ }
+        if($Name.IsPresent){ $Count_Params++ }
+
+        if($Count_Params -gt 1){
+            write-Log "Multiple parameters set, specify a single parameter -Android -iOS or -Win10 against the function" -Type Error
+        } elseif($Android){
+            $uri = "https://graph.microsoft.com/$graphApiVersion/$($Resource)"
+
+            (Invoke-RestMethod -Uri $uri -Headers $graphHeader -Method Get).Value | Where-Object { ($_.'@odata.type').contains("android") }
+        } elseif($iOS){
+            $uri = "https://graph.microsoft.com/$graphApiVersion/$($Resource)"
+            (Invoke-RestMethod -Uri $uri -Headers $graphHeader -Method Get).Value | Where-Object { ($_.'@odata.type').contains("ios") }
+        } elseif($Win10){
+            $uri = "https://graph.microsoft.com/$graphApiVersion/$($Resource)"
+            (Invoke-RestMethod -Uri $uri -Headers $graphHeader -Method Get).Value | Where-Object { ($_.'@odata.type').contains("windows10CompliancePolicy") }
+        } elseif($Name){
+            $uri = "https://graph.microsoft.com/$graphApiVersion/$($Resource)"
+            (Invoke-RestMethod -Uri $uri -Headers $graphHeader -Method Get).Value | Where-Object { ($_.'displayName').contains("$Name") }
+        } else { 
+            $uri = "https://graph.microsoft.com/$graphApiVersion/$($Resource)"
+            (Invoke-RestMethod -Uri $uri -Headers $graphHeader -Method Get).Value
+        }
+
+    } catch {
+
+        $ex = $_.Exception
+        $errorResponse = $ex.Response.GetResponseStream()
+        $reader = New-Object System.IO.StreamReader($errorResponse)
+        $reader.BaseStream.Position = 0
+        $reader.DiscardBufferedData()
+        $responseBody = $reader.ReadToEnd();
+        Write-Log "Response content:`n$responseBody" -Type Error
+        Write-Log "Request to $Uri failed with HTTP Status $($ex.Response.StatusCode) $($ex.Response.StatusDescription)" -Type Error
+
+    }
+
+}
+
+Function Get-AADUserDetails(){
+    Param(
+        $userGuid
+    )
+    $header = @{
+    'Authorization' = 'Bearer ' + $rmToken
+    'X-Requested-With'= 'XMLHttpRequest'
+    'x-ms-client-request-id'= [guid]::NewGuid()
+    'x-ms-correlation-id' = [guid]::NewGuid()}
+    $url = "https://main.iam.ad.ext.azure.com/api/UserDetails/$userGuid"
+    Write-Output (Invoke-RestMethod -Uri $url -Headers $header -Method GET -ErrorAction Stop)
+}
+
+Function Get-DeviceCompliancePolicyAssignment(){
+
+    <#
+    .SYNOPSIS
+    This function is used to get device compliance policy assignment from the Graph API REST interface
+    .DESCRIPTION
+    The function connects to the Graph API Interface and gets a device compliance policy assignment
+    .EXAMPLE
+    Get-DeviceCompliancePolicyAssignment -id $id
+    Returns any device compliance policy assignment configured in Intune
+    .NOTES
+    NAME: Get-DeviceCompliancePolicyAssignment
+    #>
+
+
+    [cmdletbinding()]
+    param
+    (
+        [Parameter(Mandatory=$true,HelpMessage="Enter id (guid) for the Device Compliance Policy you want to check assignment")]
+        $id
+    )
+
+    $graphApiVersion = "Beta"
+    $DCP_resource = "deviceManagement/deviceCompliancePolicies"
+    $graphHeader = @{
+        'Authorization' = 'Bearer ' + $authToken
+        'X-Requested-With'= 'XMLHttpRequest'
+        'x-ms-client-request-id'= [guid]::NewGuid()
+        'x-ms-correlation-id' = [guid]::NewGuid()}
+    try {
+        $uri = "https://graph.microsoft.com/$graphApiVersion/$($DCP_resource)/$id/assignments"
+        (Invoke-RestMethod -Uri $uri -Headers $graphHeader -Method Get).Value
+    } catch {
+        $ex = $_.Exception
+        $errorResponse = $ex.Response.GetResponseStream()
+        $reader = New-Object System.IO.StreamReader($errorResponse)
+        $reader.BaseStream.Position = 0
+        $reader.DiscardBufferedData()
+        $responseBody = $reader.ReadToEnd();
+        Write-Log "Response content:`n$responseBody" -Type Error
+        Write-Log "Request to $Uri failed with HTTP Status $($ex.Response.StatusCode) $($ex.Response.StatusDescription)" -Type Error
+
+    }
+
+}
+
+
+Function Get-TermsAndConditions(){
+
+    <#
+    .SYNOPSIS
+    This function is used to get the Get Terms And Conditions intune resource from the Graph API REST interface
+    .DESCRIPTION
+    The function connects to the Graph API Interface and gets the Terms and Conditions Intune Resource
+    .EXAMPLE
+    Get-TermsAndConditions
+    Returns the Organization resource configured in Intune
+    .NOTES
+    NAME: Get-TermsAndConditions
+    #>
+
+    [cmdletbinding()]
+
+    param
+    (
+        $Name
+    )
+    $graphApiVersion = "Beta"
+    $resource = "deviceManagement/termsAndConditions"
+    $graphHeader = @{
+        'Authorization' = 'Bearer ' + $authToken
+        'X-Requested-With'= 'XMLHttpRequest'
+        'x-ms-client-request-id'= [guid]::NewGuid()
+        'x-ms-correlation-id' = [guid]::NewGuid()}    
+    try {
+
+        if($Name){
+            $uri = "https://graph.microsoft.com/$graphApiVersion/$($resource)"
+
+            (Invoke-RestMethod -Uri $uri -Headers $graphHeader -Method Get).Value | Where-Object { ($_.'displayName').contains("$Name") }
+        } else {
+            $uri = "https://graph.microsoft.com/$graphApiVersion/$($resource)"
+            (Invoke-RestMethod -Uri $uri -Headers $graphHeader -Method Get).Value
+        }
+    } catch {
+        $ex = $_.Exception
+        $errorResponse = $ex.Response.GetResponseStream()
+        $reader = New-Object System.IO.StreamReader($errorResponse)
+        $reader.BaseStream.Position = 0
+        $reader.DiscardBufferedData()
+        $responseBody = $reader.ReadToEnd();
+        Write-Log "Response content:`n$responseBody" -Type Error
+        Write-Log "Request to $Uri failed with HTTP Status $($ex.Response.StatusCode) $($ex.Response.StatusDescription)"  -Type Error
+    }
+
+}
+
+
+Function Get-DeviceEnrollmentRestrictions(){
+    <#
+    .SYNOPSIS
+    This function is used to get device enrollment restrictions resource from the Graph API REST interface
+    .DESCRIPTION
+    The function connects to the Graph API Interface and gets the device enrollment restrictions Resource
+    .EXAMPLE
+    Get-DeviceEnrollmentRestrictions -id $id
+    Returns device enrollment restrictions configured in Intune
+    .NOTES
+    NAME: Get-DeviceEnrollmentRestrictions
+    #>
+    [cmdletbinding()]
+    param
+    (
+        $id
+    )
+    $graphApiVersion = "Beta"
+    $Resource = "deviceManagement/deviceEnrollmentConfigurations"
+    $graphHeader = @{
+        'Authorization' = 'Bearer ' + $authToken
+        'X-Requested-With'= 'XMLHttpRequest'
+        'x-ms-client-request-id'= [guid]::NewGuid()
+        'x-ms-correlation-id' = [guid]::NewGuid()}       
+    try {
+        $uri = "https://graph.microsoft.com/$graphApiVersion/$($resource)"
+        (Invoke-RestMethod -Uri $uri -Headers $graphHeader -Method Get).Value
+    } catch {
+        $ex = $_.Exception
+        $errorResponse = $ex.Response.GetResponseStream()
+        $reader = New-Object System.IO.StreamReader($errorResponse)
+        $reader.BaseStream.Position = 0
+        $reader.DiscardBufferedData()
+        $responseBody = $reader.ReadToEnd();
+        Write-Host "Response content:`n$responseBody" -f Red
+        Write-Error "Request to $Uri failed with HTTP Status $($ex.Response.StatusCode) $($ex.Response.StatusDescription)"
+    
+        }
+    
+    }
+
+
+Function Get-Organization(){
+    <#
+    .SYNOPSIS
+    This function is used to get the Organization intune resource from the Graph API REST interface
+    .DESCRIPTION
+    The function connects to the Graph API Interface and gets the Organization Intune Resource
+    .EXAMPLE
+    Get-Organization
+    Returns the Organization resource configured in Intune
+    .NOTES
+    NAME: Get-Organization
+    #>
+    [cmdletbinding()]
+    $graphApiVersion = "Beta"
+    $resource = "organization"
+    $graphHeader = @{
+        'Authorization' = 'Bearer ' + $authToken
+        'X-Requested-With'= 'XMLHttpRequest'
+        'x-ms-client-request-id'= [guid]::NewGuid()
+        'x-ms-correlation-id' = [guid]::NewGuid()}     
+    try {
+        $uri = "https://graph.microsoft.com/$graphApiVersion/$($resource)"
+
+        (Invoke-RestMethod -Uri $uri -Headers $graphHeader -Method Get).Value
+    } catch {
+        $ex = $_.Exception
+        $errorResponse = $ex.Response.GetResponseStream()
+        $reader = New-Object System.IO.StreamReader($errorResponse)
+        $reader.BaseStream.Position = 0
+        $reader.DiscardBufferedData()
+        $responseBody = $reader.ReadToEnd();
+        Write-Log "Response content:`n$responseBody" -Type Error
+        Write-Log "Request to $Uri failed with HTTP Status $($ex.Response.StatusCode) $($ex.Response.StatusDescription)" -Type Error
+    }
+}
+
+Function Get-DeviceConfigurationPolicy(){
+
+    <#
+    .SYNOPSIS
+    This function is used to get device configuration policies from the Graph API REST interface
+    .DESCRIPTION
+    The function connects to the Graph API Interface and gets any device configuration policies
+    .EXAMPLE
+    Get-DeviceConfigurationPolicy
+    Returns any device configuration policies configured in Intune
+    .NOTES
+    NAME: Get-DeviceConfigurationPolicy
+    #>
+
+    [cmdletbinding()]
+
+    param
+    (
+        $name
+    )
+    $graphHeader = @{
+        'Authorization' = 'Bearer ' + $authToken
+        'X-Requested-With'= 'XMLHttpRequest'
+        'x-ms-client-request-id'= [guid]::NewGuid()
+        'x-ms-correlation-id' = [guid]::NewGuid()}       
+    $graphApiVersion = "Beta"
+    $DCP_resource = "deviceManagement/deviceConfigurations"
+    try {
+        if($Name){
+            $uri = "https://graph.microsoft.com/$graphApiVersion/$($DCP_resource)"
+
+            (Invoke-RestMethod -Uri $uri -Headers $graphHeader -Method Get).Value | Where-Object { ($_.'displayName').contains("$Name") }
+        } else {
+            $uri = "https://graph.microsoft.com/$graphApiVersion/$($DCP_resource)"
+            (Invoke-RestMethod -Uri $uri -Headers $graphHeader -Method Get).Value
+        }
+    } catch {
+        $ex = $_.Exception
+        $errorResponse = $ex.Response.GetResponseStream()
+        $reader = New-Object System.IO.StreamReader($errorResponse)
+        $reader.BaseStream.Position = 0
+        $reader.DiscardBufferedData()
+        $responseBody = $reader.ReadToEnd();
+        Write-Log "Response content:`n$responseBody" -Type Error
+        Write-Log "Request to $Uri failed with HTTP Status $($ex.Response.StatusCode) $($ex.Response.StatusDescription)" -Type Error
+    }
+}
+
+Function Get-DeviceConfigurationPolicyAssignment(){
+
+    <#
+    .SYNOPSIS
+    This function is used to get device configuration policy assignment from the Graph API REST interface
+    .DESCRIPTION
+    The function connects to the Graph API Interface and gets a device configuration policy assignment
+    .EXAMPLE
+    Get-DeviceConfigurationPolicyAssignment $id guid
+    Returns any device configuration policy assignment configured in Intune
+    .NOTES
+    NAME: Get-DeviceConfigurationPolicyAssignment
+    #>
+    [cmdletbinding()]
+    param
+    (
+        [Parameter(Mandatory=$true,HelpMessage="Enter id (guid) for the Device Configuration Policy you want to check assignment")]
+        $id
+    )
+    $graphHeader = @{
+        'Authorization' = 'Bearer ' + $authToken
+        'X-Requested-With'= 'XMLHttpRequest'
+        'x-ms-client-request-id'= [guid]::NewGuid()
+        'x-ms-correlation-id' = [guid]::NewGuid()}
+    $graphApiVersion = "Beta"
+    $DCP_resource = "deviceManagement/deviceConfigurations"
+    try {
+        $uri = "https://graph.microsoft.com/$graphApiVersion/$($DCP_resource)/$id/assignments"
+        (Invoke-RestMethod -Uri $uri -Headers $graphHeader -Method Get).Value
+    } catch {
+        $ex = $_.Exception
+        $errorResponse = $ex.Response.GetResponseStream()
+        $reader = New-Object System.IO.StreamReader($errorResponse)
+        $reader.BaseStream.Position = 0
+        $reader.DiscardBufferedData()
+        $responseBody = $reader.ReadToEnd();
+        Write-Log "Response content:`n$responseBody" -Type Error
+        Write-Log "Request to $Uri failed with HTTP Status $($ex.Response.StatusCode) $($ex.Response.StatusDescription)"  -Type Error
+
+    }
+
+}
+
+
+function get-azureRMToken(){
+    <#
+      .SYNOPSIS
+      Retrieve special Azure RM token to use for the main.iam.ad.ext.azure.com endpoint
+      .DESCRIPTION
+      The Azure RM token can be used for various actions that are not possible using Powershell cmdlets. This is experimental and should be used with caution!
+      .EXAMPLE
+      $token = get-azureRMToken -Username you@domain.com -Password Welcome01
+      .PARAMETER Username
+      the UPN of a user with sufficient permissions to call the endpoint (this depends on what you'll use the token for)
+      .PARAMETER Password
+      Password of Username
+      .NOTES
+      filename: get-azureRMToken.ps1
+      author: Jos Lieben
+      blog: www.lieben.nu
+      created: 12/6/2018
+    #>
+    Param(
+        [Parameter(Mandatory=$true)]$Username,
+        [Parameter(Mandatory=$true)]$Password
+    )
+    $secpasswd = ConvertTo-SecureString $Password -AsPlainText -Force
+    $mycreds = New-Object System.Management.Automation.PSCredential ($Username, $secpasswd)
+    $res = login-azurermaccount -Credential $mycreds
+    $context = Get-AzureRmContext
+    $tenantId = $context.Tenant.Id
+    $refreshToken = @($context.TokenCache.ReadItems() | where {$_.tenantId -eq $tenantId -and $_.ExpiresOn -gt (Get-Date)})[0].RefreshToken
+    $body = "grant_type=refresh_token&refresh_token=$($refreshToken)&resource=74658136-14ec-4630-ad9b-26e160ff0fc6"
+    $apiToken = Invoke-RestMethod "https://login.windows.net/$tenantId/oauth2/token" -Method POST -Body $body -ContentType 'application/x-www-form-urlencoded'
+    return $apiToken.access_token
+}
+function get-conditionalAccessPolicySettings(){
+    <#
+      .SYNOPSIS
+      Retrieve conditional access policy settings from Intune
+      .DESCRIPTION
+      Retrieves all conditional access policies from Intune (if policyId is omitted) and outputs their settings
+      .EXAMPLE
+      $policies = get-conditionalAccessPolicySettings
+      .EXAMPLE
+      $policy = get-conditionalAccessPolicySettings -policyId 533ceb01-3603-48cb-8586-56a60153939d
+      .PARAMETER policyId
+      GUID of the policy you wish to return, if left empty, all policies will be returned
+      .NOTES
+      filename: get-conditionalAccessPolicySettings.ps1
+      author: Jos Lieben
+      blog: www.lieben.nu
+      created: 12/6/2018
+      requires: global azure rm token
+    #>
+    Param(
+        $policyId #if not specified, return all policies
+    )
+
+    $header = @{
+    'Authorization' = 'Bearer ' + $rmToken
+    'X-Requested-With'= 'XMLHttpRequest'
+    'x-ms-client-request-id'= [guid]::NewGuid()
+    'x-ms-correlation-id' = [guid]::NewGuid()}
+    if(!$policyId){
+        $url = "https://main.iam.ad.ext.azure.com/api/Policies/Policies?top=100&nextLink=null&appId=&includeBaseline=true"
+        $policies = @(Invoke-RestMethod -Uri $url -Headers $header -Method GET -ErrorAction Stop).items
+        foreach($policy in $policies){
+            get-conditionalAccessPolicySettings -Username $Username -Password $Password -policyId $policy.policyId
+        }
+    }else{
+        $url = "https://main.iam.ad.ext.azure.com/api/Policies/$policyId"
+        try{
+            $policy = Invoke-RestMethod -Uri $url -Headers $header -Method GET -ErrorAction Stop
+            Write-Output $policy
+        }catch{}
+    }
+}
+
+Function Format-MsGraphData(){
+    <#
+    .SYNOPSIS
+    This function CLeansup Values Returned By Microsoft Graph
+    .DESCRIPTION
+    This function CLeansup Values Returned By Microsoft Graph
+    .EXAMPLE
+    Format-MsGraphData -Value "@Odata.Type"
+    Returns "Type"
+    .NOTES
+    NAME: Format-MsGraphData
+    #>
+    [cmdletbinding()]
+    param
+    (
+        [Parameter(Mandatory=$false)]
+        [AllowEmptyString()]
+        [AllowNull()]
+        [String]$Value
+    )
+    $Value = $Value -replace "#microsoft.graph.",""
+    $Value = $Value -replace "windows","win"
+    $Value = $Value -replace "StoreforBusiness","SfB"
+    $Value = $Value -replace "@odata.",""
+    if($Value -ne $null -and $Value -match "@{*"){
+        $Value = $Value -replace "@{",""
+        $Value = $Value -replace "}",""
+        $Value = $Value -replace ";",""
+    }
+    if($Value -match $DateTimeRegex){
+        try{
+            [DateTime]$Date = ([DateTime]::Parse($Value))
+            $Value = "$($Date.ToShortDateString()) $($Date.ToShortTimeString())"
+        } catch {
+        
+        }
+    }
+    return $value
+}
+
+#endregion
+
+#region Dynamic Variables and Parameters
+########################################################
+
+$LogFilePath = "$LogFilePathFolder\{0}_{1}_{2}.log" -f ($ScriptName -replace ".ps1", ''),$ScriptVersion,(Get-Date -uformat %Y%m%d%H%M)
+
+#endregion
+
+#region Initialization
+########################################################
+
+New-Folder $LogFilePathFolder
+Write-Log "Start Script $Scriptname"
+
+#region Loading Modules
+Write-Log "Checking for AzureAD module..."
+$AadModule = Get-Module -Name "AzureAD" -ListAvailable
+if ($AadModule -eq $null) {
+    Write-Log "AzureAD PowerShell module not found, looking for AzureADPreview"
+    $AadModule = Get-Module -Name "AzureADPreview" -ListAvailable
+}
+
+if ($AadModule -eq $null) {
+    write-Log "AzureAD Powershell module not installed..." -Type Warn
+    write-Log "Install by running 'Install-Module AzureAD' or 'Install-Module AzureADPreview' from an elevated PowerShell prompt" -Type Warn
+    write-Log "Script can't continue..." -Type Warn
+    exit
+}
+Write-Log "Checking for PSWord module..."
+$PSWordModule = Get-Module -Name "PSWord" -ListAvailable
+if ($PSWordModule -eq $null) {
+    write-Log "PSWord Powershell module not installed..." -Type Warn
+    write-Log "Install by running 'Install-Module PSWord' from an elevated PowerShell prompt" -Type Warn
+    write-Log "Script can't continue..." -Type Warn
+    exit
+}
+    
+#endregion
+#region Authentication
+$credentials = Get-Credential -Message "Please enter Office 365 / Azure global admin credentials"
+$user = $credentials.GetNetworkCredential().UserName
+$password = $credentials.GetNetworkCredential().Password
+
+$Global:authToken = get-graphTokenForIntune -User  $user -Password $password
+$Global:rmToken = get-azureRMToken -Username $user -Password $password
+
+#endregion
+#endregion
+
+#region Main Script
+########################################################
+
+#region Save Path
+try{
+    $SaveFileDialog = New-Object windows.forms.savefiledialog
+    $SaveFileDialog.initialDirectory = $LogFilePathFolder 
+    $SaveFileDialog.title = "Save File to Disk (If File exists, content will be appended)"   
+    $SaveFileDialog.filter = "Word Document (*.docx)|*.docx" 
+    $SaveFileDialog.ShowHelp = $True   
+    Write-Log "Where would you like to create documentation file?... (see File Save Dialog)"
+    $result = $SaveFileDialog.ShowDialog()    
+    if($result -eq "OK")    {    
+        Write-Log "Selected File and Location: $($SaveFileDialog.filename )" 
+        $FullDocumentationPath = $SaveFileDialog.filename
+    } 
+    else { 
+        Write-Log "File Save Dialog Cancelled! Using Default Path: $LogFilePathFolder\$DocumentName" -Type Warn
+        $FullDocumentationPath = "$LogFilePathFolder\$DocumentName"
+    } 
+    $SaveFileDialog.Dispose()
+} catch {
+    Write-Log "File Save Dialog Cancelled! Using Default Path: $LogFilePathFolder\$DocumentName" -Type Warn
+
+}
+#endregion
+
+
+#region Document Apps
+
+
+$Intune_Apps = @()
+Get-IntuneApplication | foreach {
+    $App_Assignment = Get-ApplicationAssignment -ApplicationId $_.id
+    if($App_Assignment){
+        $Intune_App = New-Object -TypeName PSObject
+        $Intune_App | Add-Member Noteproperty "Publisher" $_.publisher
+        $Intune_App | Add-Member Noteproperty "DisplayName" $_.displayName
+        $Intune_App | Add-Member Noteproperty "Type" (Format-MsGraphData $_.'@odata.type')
+        $Assignments = @()
+        foreach($Assignment in $App_Assignment) {
+            $Assignments += "$((Get-AADGroup -id $Assignment.target.groupId).displayName)`n - Intent:$($Assignment.intent)"
+
+        }
+        $Intune_App | Add-Member Noteproperty "Assignments" ($Assignments -join "`n")
+        $Intune_Apps += $Intune_App
+    }
+} 
+Add-WordText -FilePath $FullDocumentationPath -Heading Heading1 -Text "Applications"
+$Intune_Apps | Sort-Object Publisher,DisplayName | Add-WordTable -FilePath $FullDocumentationPath -AutoFitStyle Contents -Design LightListAccent2
+
+#endregion
+#region Document Compliance Policies
+
+Add-WordText -FilePath $FullDocumentationPath -Heading Heading1 -Text "Compliance Policies"
+$DCPs = Get-DeviceCompliancePolicy
+foreach($DCP in $DCPs){
+
+    write-Log "Device Compliance Policy: $($DCP.displayName)"
+    Add-WordText -FilePath $FullDocumentationPath -Heading Heading2 -Text $DCP.displayName
+    
+    $ht2 = @{}
+    $DCP.psobject.properties | Foreach { $ht2[(Format-MsGraphData $($_.Name))] = (Format-MsGraphData $($_.Value)) }
+    ($ht2.GetEnumerator() | Sort-Object -Property Name | Select-Object Name,Value) | Add-WordTable -FilePath $FullDocumentationPath -AutoFitStyle Window -Design LightListAccent2 
+
+    $id = $DCP.id
+    $DCPA = Get-DeviceCompliancePolicyAssignment -id $id
+
+    if($DCPA){
+        write-Log "Getting Compliance Policy assignment..."
+        Add-WordText -FilePath $FullDocumentationPath -Heading Heading3 -Text "Assignments"
+        
+
+        if($DCPA.count -gt 1){
+            $Assignments = @()
+            foreach($group in $DCPA){
+                $Assignments += (Get-AADGroup -id $group.target.groupId).displayName
+            }
+            $Assignments | Add-WordText -FilePath $FullDocumentationPath -Size 12
+        } else {
+            (Get-AADGroup -id $DCPA.target.groupId).displayName | Add-WordText -FilePath $FullDocumentationPath -Size 12
+        }
+        
+    }
+}
+
+#endregion
+#region Document T&C
+
+write-Log "Terms and Conditions"
+$GAndT = Get-TermsAndConditions 
+if($GAndT){
+    Add-WordText -FilePath $FullDocumentationPath -Heading Heading1 -Text "Terms and Conditions"
+    $GAndT | ForEach-Object { $_ | Select-Object -Property id,createdDateTime,modifiedDateTime,displayName,title,version } | Add-WordTable -FilePath $FullDocumentationPath -AutoFitStyle Contents -Design LightListAccent2
+}
+#endregion
+#region Document EnrollmentRestrictions
+
+$Org = Get-Organization
+$id = $Org.id
+
+Add-WordText -FilePath $FullDocumentationPath -Heading Heading1 -Text "Device Enrollment Restrictions"
+$Restrictions = (Get-DeviceEnrollmentRestrictions -id $id)
+
+foreach($restriction in $Restrictions){
+
+    $ht2 = @{}
+    $restriction.psobject.properties | Foreach { if($_.Name -ne "@odata.context"){$ht2[(Format-MsGraphData $($_.Name))] = ((Format-MsGraphData "$($_.Value) "))} }
+    ($ht2.GetEnumerator() | Sort-Object -Property Name | Select-Object Name,Value) | Add-WordTable -FilePath $FullDocumentationPath -AutoFitStyle Window -Design LightListAccent2
+}
+#endregion
+#region Document Device Configurations
+
+Add-WordText -FilePath $FullDocumentationPath -Heading Heading1 -Text "Device Configuration"
+$DCPs = Get-DeviceConfigurationPolicy
+
+foreach($DCP in $DCPs){
+
+    write-Log "Device Compliance Policy: $($DCP.displayName)"
+    Add-WordText -FilePath $FullDocumentationPath -Heading Heading2 -Text $DCP.displayName
+    
+    $ht2 = @{}
+    $DCP.psobject.properties | Foreach { 
+        $ht2[(Format-MsGraphData $($_.Name))] = if((Format-MsGraphData "$($_.Value)").Length -gt $MaxStringLengthSettings){
+                "$((Format-MsGraphData "$($_.Value)").substring(0, $MaxStringLengthSettings))..."
+            } else {
+                "$((Format-MsGraphData "$($_.Value)")) "
+            }
+    }
+    ($ht2.GetEnumerator() | Sort-Object -Property Name | Select-Object Name,Value) | Add-WordTable -FilePath $FullDocumentationPath -AutoFitStyle Window -Design LightListAccent2
+
+    $id = $DCP.id
+    $DCPA = Get-DeviceConfigurationPolicyAssignment -id $id
+
+    if($DCPA){
+        write-Log "Getting Compliance Policy assignment..."
+        Add-WordText -FilePath $FullDocumentationPath -Heading Heading3 -Text "Assignments"
+        
+        if($DCPA.count -gt 1){
+            $Assignments = @()
+            foreach($group in $DCPA){
+                $Assignments += (Get-AADGroup -id $group.target.groupId).displayName
+            }
+            $Assignments | Add-WordText -FilePath $FullDocumentationPath -Size 12
+        } else {
+            $Assignments += (Get-AADGroup -id $DCPA.target.groupId).displayName | Add-WordText -FilePath $FullDocumentationPath  -Size 12
+        }
+        
+    }
+}
+
+#endregion
+
+#region Conditional Access
+
+Add-WordText -FilePath $FullDocumentationPath -Heading Heading1 -Text "Conditional Access Configuration"
+$CAPs = get-conditionalAccessPolicySettings
+foreach($CAP in $CAPs){
+    write-Log "Conditional Access Policy: $($CAP.policyName)"
+    Add-WordText -FilePath $FullDocumentationPath -Heading Heading2 -Text $CAP.policyName
+    
+    $ht2 = @{}
+    $CAP.psobject.properties | Foreach { 
+        $ht2[(Format-MsGraphData $($_.Name))] = if((Format-MsGraphData "$($_.Value)").Length -gt $MaxStringLengthSettings){
+                "$((Format-MsGraphData "$($_.Value)").substring(0, $MaxStringLengthSettings))..."
+            } else {
+                "$((Format-MsGraphData "$($_.Value)")) "
+            }
+    }
+    ($ht2.GetEnumerator() | Sort-Object -Property Name | Select-Object Name,Value) | Add-WordTable -FilePath $FullDocumentationPath -AutoFitStyle Window -Design LightListAccent2
+
+    Add-WordText -FilePath $FullDocumentationPath -Heading Heading3 -Text "Assignments (include)"
+    $Assignments = @()
+    foreach($assignment in $CAP.usersV2.included.groupIds){        
+        $Assignments += (Get-AADGroup -id $assignment).displayName
+    }
+    foreach($assignment in $CAP.usersV2.included.userIds){        
+        $Assignments += (Get-AADUserDetails -userGuid $assignment).displayName
+    }
+    $Assignments | Add-WordText -FilePath $FullDocumentationPath -Size 12  
+      
+    Add-WordText -FilePath $FullDocumentationPath -Heading Heading3 -Text "Assignments (exclude)"
+    $Assignments = @()
+    foreach($assignment in $CAP.usersV2.excluded.groupIds){        
+        $Assignments += (Get-AADGroup -id $assignment).displayName
+    }
+    foreach($assignment in $CAP.usersV2.excluded.userIds){        
+        $Assignments += (Get-AADUserDetails -userGuid $assignment).displayName
+    }
+    $Assignments | Add-WordText -FilePath $FullDocumentationPath -Size 12        
+}
+
+
+#endregion
+
+#endregion
+
+#region Finishing
+########################################################
+
+Write-Log "End Script $Scriptname"
+
+#endregion